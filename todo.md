--- conflicted
+++ resolved
@@ -27,10 +27,7 @@
   A further extension would be to have uncertainties composed of uncertainties
   and then the callable would take multiple arguments (this is sort of how
   lookup uncertainties work, but we might generalize this).
-<<<<<<< HEAD
 * ensure inspect_tradeoff has 0-1 on both x and y axis
-=======
 * add a best practices item to website
 	* generate data using .py and analyse in notebooks
-	* how to organize your project
->>>>>>> 3438b7a4
+	* how to organize your project