--- conflicted
+++ resolved
@@ -76,10 +76,6 @@
 from .evaluators import (
     perform_experiments,
     optimize,
-<<<<<<< HEAD
-    MultiprocessingEvaluator,
-=======
->>>>>>> 222d4f5e
     SequentialEvaluator,
     Samplers,
 )
