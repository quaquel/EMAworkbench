'''
This module specifies the abstract base class for interfacing with models. 
Any model that is to be controlled from the workbench is controlled via
an instance of an extension of this abstract base class. 

'''
from __future__ import (absolute_import, print_function, division,
                        unicode_literals)

import abc
import operator
import os
import six
import warnings

try:
    from collections import MutableMapping
except ImportError:
    from collections.abc import MutableMapping  # @UnusedImport

from collections import defaultdict

from .util import (NamedObject, combine, NamedObjectMapDescriptor)
from .parameters import Parameter, Constant, CategoricalParameter, Experiment
from .outcomes import AbstractOutcome
from ..util import EMAError, get_module_logger
from ..util.ema_logging import method_logger

# Created on 23 dec. 2010
#
# .. codeauthor:: jhkwakkel <j.h.kwakkel (at) tudelft (dot) nl>
#

__all__ = ['AbstractModel', 'Model', 'FileModel', 'Replicator',
           'SingleReplication', 'ReplicatorModel']
_logger = get_module_logger(__name__)

class ModelMeta(abc.ABCMeta):

    def __new__(mcls, name, bases, namespace):  # @NoSelf

        for key, value in namespace.items():
            if isinstance(value, NamedObjectMapDescriptor):
                value.name = key
                value.internal_name = '_'+key

        return abc.ABCMeta.__new__(mcls, name, bases, namespace)


class AbstractModel(six.with_metaclass(ModelMeta, NamedObject)):
    '''
    :class:`ModelStructureInterface` is one of the the two main
    classes used for performing EMA. This is an abstract base class
    and cannot be used directly.  

    Attributes
    ----------
    uncertainties : listlike
                    list of parameter 
    levers : listlike
             list of parameter instances
    outcomes : listlike
               list of outcome instances
    name : str
           alphanumerical name of model structure interface
    output : dict
             this should be a dict with the names of the outcomes as
             key

    When extending this class :meth:`model_init` and 
    :meth:`run_model` have to be implemented.

    '''

    @property
    def outcomes_output(self):
        return self._outcomes_output

    @outcomes_output.setter
    def outcomes_output(self, outputs):
        for outcome in self.outcomes:
            data = [outputs[var] for var in outcome.variable_name]
            self._outcomes_output[outcome.name] = outcome.process(data)

    @property
    def output_variables(self):
        if self._output_variables is None:
            self._output_variables = [var for o in self.outcomes for var in
                                      o.variable_name]

        return self._output_variables

    uncertainties = NamedObjectMapDescriptor(Parameter)
    levers = NamedObjectMapDescriptor(Parameter)
    outcomes = NamedObjectMapDescriptor(AbstractOutcome)
    constants = NamedObjectMapDescriptor(Constant)
#     constraints = NamedObjectMapDescriptor(Constraint)

    def __init__(self, name):
        """interface to the model

        Parameters
        ----------
        name : str
               name of the modelInterface. The name should contain
               only alpha-numerical characters.        

        Raises
        ------
        EMAError if name contains non alpha-numerical characters

        """
        super(AbstractModel, self).__init__(name)

        if not self.name.isalnum():
            raise EMAError(("name of model should only contain "
                            "alpha numerical characters"))

        self._output_variables = None
        self._outcomes_output = {}
        self._constraints_output = {}

<<<<<<< HEAD
    #@method_logger
=======
    @method_logger(__name__)
>>>>>>> fd8c9e68
    def model_init(self, policy):
        '''Method called to initialize the model.

        Parameters
        ----------
        policy : dict
                 policy to be run.


        Note
        ----
        This method should always be implemented. Although in
        simple cases, a simple pass can suffice.

        '''
        self.policy = policy

        remove = []
        for key, value in policy.items():
            if hasattr(self, key):
                setattr(self, key, value)
                remove.append(key)

        for k in remove:
            del policy[k]

<<<<<<< HEAD
    #@method_logger
=======
    @method_logger(__name__)
>>>>>>> fd8c9e68
    def _transform(self, sampled_parameters, parameters):

        if not parameters:
            # no parameters defined, so nothing to transform, mainly
            # useful for manual specification of scenario /  policy
            # without having to define uncertainties / levers
            return

        temp = {}
        for par in parameters:
            # only keep uncertainties that exist in this model
            try:
                value = sampled_parameters[par.name]
            except KeyError:
                if par.default is not None:
                    value = par.default
                else:
                    _logger.debug('{} not found'.format(par.name))
                    continue

            multivalue = False
            if isinstance(par, CategoricalParameter):
                if par.multivalue == True:
                    multivalue = True
                    values = value

            # translate uncertainty name to variable name
            for i, varname in enumerate(par.variable_name):
                # a bit hacky implementation, investigate some kind of
                # zipping of variable_names and values
                if multivalue:
                    value = values[i]

                temp[varname] = value

        sampled_parameters.data = temp

<<<<<<< HEAD
    #@method_logger
=======
    @method_logger(__name__)
>>>>>>> fd8c9e68
    def run_model(self, scenario, policy):
        """Method for running an instantiated model structure. 

        Parameters
        ----------
        scenario : Scenario instance
        policy : Policy instance

        """
        if not self.initialized(policy):
            self.model_init(policy)

        self._transform(scenario, self.uncertainties)
        self._transform(policy, self.levers)

<<<<<<< HEAD
    #@method_logger
=======
    @method_logger(__name__)
>>>>>>> fd8c9e68
    def initialized(self, policy):
        '''check if model has been initialized 

        Parameters
        ----------
        policy : a Policy instance

        '''

        try:
            return self.policy.name == policy.name
        except AttributeError:
            return False

<<<<<<< HEAD
    #@method_logger
=======
    @method_logger(__name__)
>>>>>>> fd8c9e68
    def retrieve_output(self):
        """Method for retrieving output after a model run.

        Returns
        -------
        dict with the results of a model run. 
        """
        warnings.warn('deprecated, use model.output instead')
        return self.output

<<<<<<< HEAD
    #@method_logger
=======
    @method_logger(__name__)
>>>>>>> fd8c9e68
    def reset_model(self):
        """ Method for reseting the model to its initial state. The default
        implementation only sets the outputs to an empty dict. 

        """
        self._outcome_output = {}
        self._constraints_output = {}

<<<<<<< HEAD
    #@method_logger
=======
    @method_logger(__name__)
>>>>>>> fd8c9e68
    def cleanup(self):
        '''
        This model is called after finishing all the experiments, but 
        just prior to returning the results. This method gives a hook for
        doing any cleanup, such as closing applications. 

        In case of running in parallel, this method is called during 
        the cleanup of the pool, just prior to removing the temporary 
        directories. 

        '''
        pass

    def as_dict(self):
        '''returns a dict representation of the model'''

        def join_attr(field):
            joined = ', '.join([repr(entry) for entry in
                                sorted(field, key=operator.attrgetter('name'))])
            return '[{}]'.format(joined)
        model_spec = {}

        klass = self.__class__.__name__
        name = self.name

        uncs = ''
        for uncertainty in self.uncertainties:
            uncs += '\n' + repr(uncertainty)

        model_spec['class'] = klass
        model_spec['name'] = name
        model_spec['uncertainties'] = join_attr(self.uncertainties)
        model_spec['outcomes'] = join_attr(self.outcomes)
        model_spec['constants'] = join_attr(self.constants)

        return model_spec


class MyDict(dict):
    pass


class Replicator(AbstractModel):

    @property
    def replications(self):
        return self._replications

    @replications.setter
    def replications(self, replications):

        # int
        if isinstance(replications, int):
            # TODO:: use a repeating generator instead

            self._replications = [MyDict() for _ in range(replications)]
            self.nreplications = replications
        elif isinstance(replications, list):
            # should we check if all are dict?
            # TODO:: this needs testing
            self._replications = [MyDict(**entry) for entry in replications]
            self.nreplications = len(replications)
        else:
            raise TypeError(
                "replications should be int or list not {}".format(type(replications)))

<<<<<<< HEAD
    #@method_logger
=======
    @method_logger(__name__)
>>>>>>> fd8c9e68
    def run_model(self, scenario, policy):
        """ Method for running an instantiated model structure. 

        Parameters
        ----------
        scenario : Scenario instance
        policy : Policy instance

        """
        super(Replicator, self).run_model(scenario, policy)

        constants = {c.name: c.value for c in self.constants}
        outputs = defaultdict(list)
        partial_experiment = combine(scenario, self.policy, constants)

        for i, rep in enumerate(self.replications):
            _logger.debug("replication {}".format(i))
            rep.id = i
            experiment = Experiment(scenario, self.policy, constants, rep)
            output = self.run_experiment(experiment)
            for key, value in output.items():
                outputs[key].append(value)

        self.outcomes_output = outputs

        # perhaps set constraints with the outcomes instead
        # this avoids double processing, it also means that
        # each constraint needs to apply to an actual outcome
        self.constraints_output = (partial_experiment,
                                   self.outcomes_output)


class SingleReplication(AbstractModel):

<<<<<<< HEAD
    #@method_logger
=======
    @method_logger(__name__)
>>>>>>> fd8c9e68
    def run_model(self, scenario, policy):
        """
        Method for running an instantiated model structure. 

        Parameters
        ----------
        scenario : Scenario instance
        policy : Policy instance

        """
        super(SingleReplication, self).run_model(scenario, policy)
        
        constants = {c.name: c.value for c in self.constants}
        
        experiment = Experiment(scenario, self.policy, constants)

        outputs = self.run_experiment(experiment)

        self.outcomes_output = outputs
        self.constraints_output = (experiment, self.outcomes_output)


class BaseModel(AbstractModel):
    ''' generic class for working with models implemented as a Python
    callable 

    Parameters
    ----------
    name : str
    function : callable
               a function with each of the uncertain parameters as a
               keyword argument

    Attributes
    ----------
    uncertainties : listlike
                    list of parameter 
    levers : listlike
             list of parameter instances
    outcomes : listlike
               list of outcome instances
    name : str
           alphanumerical name of model structure interface
    output : dict
             this should be a dict with the names of the outcomes as key
    working_directory : str
                        absolute path, all file operations in the model
                        structure interface should be resolved from this
                        directory. 

    '''

    def __init__(self, name, function=None):
        super(BaseModel, self).__init__(name)

        if not callable(function):
            raise ValueError('function should be callable')

        self.function = function

<<<<<<< HEAD
    #@method_logger
=======
    @method_logger(__name__)
>>>>>>> fd8c9e68
    def run_experiment(self, experiment):
        """ Method for running an instantiated model structure. 

        Parameters
        ----------
        experiment : dict like

        """
        model_output = self.function(**experiment)

        # TODO: might it be possible to somehow abstract this
        # perhaps expose a get_data on modelInterface?
        # different connectors can than implement only this
        # get method
        results = {}
        for i, variable in enumerate(self.output_variables):
            try:
                value = model_output[variable]
            except KeyError:
                _logger.warning(variable + ' not found in model output')
                value = None
            except TypeError:
                value = model_output[i]
            results[variable] = value
        return results

    def as_dict(self):
        model_specs = super(BaseModel, self).as_dict()
        model_specs['function'] = self.function
        return model_specs


class WorkingDirectoryModel(AbstractModel):
    '''Base class for a model that needs its dedicated working directory'''

    @property
    def working_directory(self):
        return self._working_directory

    @working_directory.setter
    def working_directory(self, path):
        wd = os.path.abspath(path)
        _logger.debug('setting working directory to ' + wd)
        self._working_directory = wd

    def __init__(self, name, wd=None):
        """interface to the model
        Parameters
        ----------
        name : str
               name of the modelInterface. The name should contain only
               alpha-numerical characters.        
        working_directory : str
                            working_directory for the model. 
        Raises
        ------
        EMAError 
            if name contains non alpha-numerical characters
        ValueError
            if working_directory does not exist
        """
        super(WorkingDirectoryModel, self).__init__(name)
        self.working_directory = wd

        if os.path.abspath(self.working_directory) == os.getcwd():
            raise ValueError('working directory cannot be current directory')

        if not os.path.exists(self.working_directory):
            raise ValueError("{} does not exist".format(
                self.working_directory))

    def as_dict(self):
        model_specs = super(WorkingDirectoryModel, self).as_dict()
        model_specs['working_directory'] = self.working_directory
        return model_specs


class FileModel(WorkingDirectoryModel):

    @property
    def working_directory(self):
        return self._working_directory

    @working_directory.setter
    def working_directory(self, path):
        wd = os.path.abspath(path)
        _logger.debug('setting working directory to ' + wd)
        self._working_directory = wd

    def __init__(self, name, wd=None, model_file=None):
        """interface to the model

        Parameters
        ----------
        name : str
               name of the modelInterface. The name should contain only
               alpha-numerical characters.        
        wd : str
             working_directory for the model.
        model_file : str
                     the name of the model file

        Raises
        ------
        EMAError 
            if name contains non alpha-numerical characters
        ValueError
            if model_file cannot be found

        """
        super(FileModel, self).__init__(name, wd=wd)

        path_to_file = os.path.join(self.working_directory, model_file)
        if not os.path.isfile(path_to_file):
            raise ValueError('cannot find model file')

        self.model_file = model_file

    def as_dict(self):
        model_specs = super(FileModel, self).as_dict()
        model_specs['model_file'] = self.model_file
        return model_specs


class Model(SingleReplication, BaseModel):
    pass


class ReplicatorModel(Replicator, BaseModel):
    pass<|MERGE_RESOLUTION|>--- conflicted
+++ resolved
@@ -120,11 +120,7 @@
         self._outcomes_output = {}
         self._constraints_output = {}
 
-<<<<<<< HEAD
-    #@method_logger
-=======
-    @method_logger(__name__)
->>>>>>> fd8c9e68
+    @method_logger(__name__)
     def model_init(self, policy):
         '''Method called to initialize the model.
 
@@ -151,11 +147,7 @@
         for k in remove:
             del policy[k]
 
-<<<<<<< HEAD
-    #@method_logger
-=======
-    @method_logger(__name__)
->>>>>>> fd8c9e68
+    @method_logger(__name__)
     def _transform(self, sampled_parameters, parameters):
 
         if not parameters:
@@ -193,11 +185,7 @@
 
         sampled_parameters.data = temp
 
-<<<<<<< HEAD
-    #@method_logger
-=======
-    @method_logger(__name__)
->>>>>>> fd8c9e68
+    @method_logger(__name__)
     def run_model(self, scenario, policy):
         """Method for running an instantiated model structure. 
 
@@ -213,11 +201,7 @@
         self._transform(scenario, self.uncertainties)
         self._transform(policy, self.levers)
 
-<<<<<<< HEAD
-    #@method_logger
-=======
-    @method_logger(__name__)
->>>>>>> fd8c9e68
+    @method_logger(__name__)
     def initialized(self, policy):
         '''check if model has been initialized 
 
@@ -232,11 +216,7 @@
         except AttributeError:
             return False
 
-<<<<<<< HEAD
-    #@method_logger
-=======
-    @method_logger(__name__)
->>>>>>> fd8c9e68
+    @method_logger(__name__)
     def retrieve_output(self):
         """Method for retrieving output after a model run.
 
@@ -247,11 +227,7 @@
         warnings.warn('deprecated, use model.output instead')
         return self.output
 
-<<<<<<< HEAD
-    #@method_logger
-=======
-    @method_logger(__name__)
->>>>>>> fd8c9e68
+    @method_logger(__name__)
     def reset_model(self):
         """ Method for reseting the model to its initial state. The default
         implementation only sets the outputs to an empty dict. 
@@ -260,11 +236,7 @@
         self._outcome_output = {}
         self._constraints_output = {}
 
-<<<<<<< HEAD
-    #@method_logger
-=======
-    @method_logger(__name__)
->>>>>>> fd8c9e68
+    @method_logger(__name__)
     def cleanup(self):
         '''
         This model is called after finishing all the experiments, but 
@@ -331,11 +303,7 @@
             raise TypeError(
                 "replications should be int or list not {}".format(type(replications)))
 
-<<<<<<< HEAD
-    #@method_logger
-=======
-    @method_logger(__name__)
->>>>>>> fd8c9e68
+    @method_logger(__name__)
     def run_model(self, scenario, policy):
         """ Method for running an instantiated model structure. 
 
@@ -370,11 +338,7 @@
 
 class SingleReplication(AbstractModel):
 
-<<<<<<< HEAD
-    #@method_logger
-=======
-    @method_logger(__name__)
->>>>>>> fd8c9e68
+    @method_logger(__name__)
     def run_model(self, scenario, policy):
         """
         Method for running an instantiated model structure. 
@@ -435,11 +399,7 @@
 
         self.function = function
 
-<<<<<<< HEAD
-    #@method_logger
-=======
-    @method_logger(__name__)
->>>>>>> fd8c9e68
+    @method_logger(__name__)
     def run_experiment(self, experiment):
         """ Method for running an instantiated model structure. 
 
@@ -504,9 +464,6 @@
         super(WorkingDirectoryModel, self).__init__(name)
         self.working_directory = wd
 
-        if os.path.abspath(self.working_directory) == os.getcwd():
-            raise ValueError('working directory cannot be current directory')
-
         if not os.path.exists(self.working_directory):
             raise ValueError("{} does not exist".format(
                 self.working_directory))
@@ -537,9 +494,9 @@
         name : str
                name of the modelInterface. The name should contain only
                alpha-numerical characters.        
-        wd : str
-             working_directory for the model.
-        model_file : str
+        working_directory : str
+                            working_directory for the model. 
+        model_file  : str
                      the name of the model file
 
         Raises
