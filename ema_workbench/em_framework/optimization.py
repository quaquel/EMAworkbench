--- conflicted
+++ resolved
@@ -665,13 +665,6 @@
     decision_varnames : list of str
     outcome_varnames : list of str
     base_filename : str, optional
-
-
-<<<<<<< HEAD
-    TODO:: put it in a tarball instead of dedicated directory
-
-=======
->>>>>>> 6652129d
     """
 
     def __init__(
