'''


'''
from __future__ import (unicode_literals, print_function, absolute_import,
                        division)

import abc
import copy
from enum import Enum
import functools
import math
import os
import pandas as pd
import random
import warnings

import numpy as np

from .outcomes import AbstractOutcome

from .parameters import (IntegerParameter, RealParameter, CategoricalParameter,
                         BooleanParameter, Scenario, Policy)
from .samplers import determine_parameters
from .util import determine_objects
from ..util import get_module_logger, EMAError, temporary_filter, INFO
from . import callbacks, evaluators

try:
    from platypus import (
        EpsNSGAII,
        Hypervolume,
        Variator,
        Real,
        Integer,
        Subset,
        EpsilonProgressContinuation,
        RandomGenerator,
        TournamentSelector,
        NSGAII,
        EpsilonBoxArchive,
        Multimethod,
        GAOperator,
        SBX,
        PM,
        PCX,
        DifferentialEvolution,
        UNDX,
        SPX,
        UM)  # @UnresolvedImport
    from platypus import Problem as PlatypusProblem

    import platypus
except ImportError:
    warnings.warn("platypus based optimization not available", ImportWarning)

    class PlatypusProblem(object):
        constraints = []

        def __init__(self, *args, **kwargs):
            pass

    class Variator(object):
        def __init__(self, *args, **kwargs):
            pass

    class RandomGenerator(object):
        def __call__(self, *args, **kwargs):
            pass

    class TournamentSelector(object):
        def __init__(self, *args, **kwargs):
            pass

        def __call__(self, *args, **kwargs):
            pass

    class EpsilonProgressContinuation(object):
        pass

    EpsNSGAII = None
    platypus = None
    Real = Integer = Subset = None

# Created on 5 Jun 2017
#
# .. codeauthor::jhkwakkel <j.h.kwakkel (at) tudelft (dot) nl>

__all__ = ["Problem", "RobustProblem", "EpsilonProgress", "HyperVolume",
           "Convergence", "ArchiveLogger"]
_logger = get_module_logger(__name__)


class Problem(PlatypusProblem):
    '''small extension to Platypus problem object, includes information on
    the names of the decision variables, the names of the outcomes,
    and the type of search'''

    @property
    def parameter_names(self):
        return [e.name for e in self.parameters]

    def __init__(self, searchover, parameters,
                 outcome_names, constraints, reference=None):
        if constraints is None:
            constraints = []

        super(Problem, self).__init__(len(parameters), len(outcome_names),
                                      nconstrs=len(constraints))
#         assert len(parameters) == len(parameter_names)
        assert searchover in ('levers', 'uncertainties', 'robust')

        if searchover == 'levers':
            assert not reference or isinstance(reference, Scenario)
        elif searchover == 'uncertainties':
            assert not reference or isinstance(reference, Policy)
        else:
            assert not reference

        self.searchover = searchover
        self.parameters = parameters
#         self.parameter_names = parameter_names
        self.outcome_names = outcome_names
        self.ema_constraints = constraints
        self.constraint_names = [c.name for c in constraints]
        self.reference = reference if reference else 0

def directional_robustness_functions(robustness_functions):
    """Filter inputs to exclude non-directional terms"""
    return [rf for rf in robustness_functions if rf.kind!=0]

class RobustProblem(Problem):
    '''small extension to Problem object for robust optimization, adds the
    scenarios and the robustness functions'''

    def __init__(self, parameters, outcome_names, scenarios,
                 robustness_functions, constraints):
        super(RobustProblem, self).__init__('robust', parameters,
                                            outcome_names,
                                            constraints)
        assert len(directional_robustness_functions(robustness_functions)) == len(outcome_names)
        self.scenarios = scenarios
        self.robustness_functions = robustness_functions


def to_problem(model, searchover, reference=None, constraints=None):
    '''helper function to create Problem object

    Parameters
    ----------
    model : AbstractModel instance
    searchover : str
    reference : Policy or Scenario instance, optional
                overwrite the default scenario in case of searching over
                levers, or default policy in case of searching over
                uncertainties
    constraints : list, optional

    Returns
    -------
    Problem instance

    '''

    # extract the levers and the outcomes
    decision_variables = determine_parameters(model, searchover, union=True)

    outcomes = determine_objects(model, 'outcomes')
    outcomes = [outcome for outcome in outcomes if
                outcome.kind != AbstractOutcome.INFO]
    outcome_names = [outcome.name for outcome in outcomes]

    if not outcomes:
        raise EMAError(("no outcomes specified to optimize over, "
                        "all outcomes are of kind=INFO"))

    problem = Problem(searchover, decision_variables,
                      outcome_names, constraints, reference=reference)
    problem.types = to_platypus_types(decision_variables)
    problem.directions = [outcome.kind for outcome in outcomes]
    problem.constraints[:] = "==0"

    return problem


def to_robust_problem(
        model,
        scenarios,
        robustness_functions,
        constraints=None):
    '''helper function to create RobustProblem object

    Parameters
    ----------
    model : AbstractModel instance
    scenarios : collection
    robustness_functions : iterable of ScalarOutcomes
    constraints : list, optional


    Returns
    -------
    RobustProblem instance

    '''

    # extract the levers and the outcomes
    decision_variables = determine_parameters(model, 'levers', union=True)

    directional_outcomes = [
        outcome
        for outcome in robustness_functions
        if outcome.kind != AbstractOutcome.INFO
    ]
    nondirectional_outcomes = [
        outcome
        for outcome in robustness_functions
        if outcome.kind == AbstractOutcome.INFO
    ]
    directional_outcome_names = [
        outcome.name
        for outcome in directional_outcomes
    ]

    if not directional_outcomes:
        raise EMAError(("no outcomes specified to optimize over, "
                        "all outcomes are of kind=INFO"))

    problem = RobustProblem(decision_variables, directional_outcome_names,
                            scenarios, directional_outcomes+nondirectional_outcomes, constraints)

    problem.types = to_platypus_types(decision_variables)
    problem.directions = [outcome.kind for outcome in directional_outcomes]
    problem.constraints[:] = "==0"

    return problem


def to_platypus_types(decision_variables):
    '''helper function for mapping from workbench parameter types to
    platypus parameter types'''
    # TODO:: should categorical not be platypus.Subset, with size == 1?
    _type_mapping = {RealParameter: platypus.Real,
                     IntegerParameter: platypus.Integer,
                     CategoricalParameter: platypus.Subset,
                     BooleanParameter: platypus.Subset,
                     }

    types = []
    for dv in decision_variables:
        klass = _type_mapping[type(dv)]

        if not isinstance(dv, (CategoricalParameter, BooleanParameter)):
            decision_variable = klass(dv.lower_bound, dv.upper_bound)
        else:
            decision_variable = klass(dv.categories, 1)

        types.append(decision_variable)
    return types


def to_dataframe(optimizer, dvnames, outcome_names):
    '''helper function to turn results of optimization into a pandas DataFrame

    Parameters
    ----------
    optimizer : platypus algorithm instance
    dvnames : list of str
    outcome_names : list of str

    Returns
    -------
    pandas DataFrame

    '''

    solutions = []
    for solution in platypus.unique(platypus.nondominated(optimizer.result)):
        vars = transform_variables(solution.problem,  # @ReservedAssignment
                                   solution.variables)

        decision_vars = dict(zip(dvnames, vars))
        decision_out = dict(zip(outcome_names, solution.objectives))

        result = decision_vars.copy()
        result.update(decision_out)

        solutions.append(result)

    results = pd.DataFrame(solutions, columns=dvnames + outcome_names)
    return results


def process_uncertainties(jobs):
    '''helper function to map jobs generated by platypus to Scenario objects

    Parameters
    ----------
    jobs : collection

    Returns
    -------
    scenarios, policies

    '''
    problem = jobs[0].solution.problem
    scenarios = []

    jobs = _process(jobs, problem)
    for i, job in enumerate(jobs):
        name = str(i)
        scenario = Scenario(name=name, **job)
        scenarios.append(scenario)

    policies = problem.reference

    return scenarios, policies


def process_levers(jobs):
    '''helper function to map jobs generated by platypus to Policy objects

    Parameters
    ----------
    jobs : collection

    Returns
    -------
    scenarios, policies

    '''
    problem = jobs[0].solution.problem
    policies = []
    jobs = _process(jobs, problem)
    for i, job in enumerate(jobs):
        name = str(i)
        job = Policy(name=name, **job)
        policies.append(job)

    scenarios = problem.reference

    return scenarios, policies


def _process(jobs, problem):
    '''helper function to transform platypus job to dict with correct
    values for workbench'''

    processed_jobs = []
    for job in jobs:
        variables = transform_variables(problem,
                                        job.solution.variables)
        processed_job = {}
        for param, var in zip(problem.parameters, variables):
            try:
                var = var.value
            except AttributeError:
                pass
            processed_job[param.name] = var
        processed_jobs.append(processed_job)
    return processed_jobs


def process_robust(jobs):
    '''Helper function to process robust optimization jobs

    Parameters
    ----------
    jobs : collection

    Returns
    -------
    scenarios, policies

    '''
    _, policies = process_levers(jobs)
    scenarios = jobs[0].solution.problem.scenarios

    return scenarios, policies


def transform_variables(problem, variables):
    '''helper function for transforming platypus variables'''

    converted_vars = []
    for type, var in zip(problem.types, variables):  # @ReservedAssignment
        var = type.decode(var)
        try:
            var = var[0]
        except TypeError:
            pass

        converted_vars.append(var)
    return converted_vars


def evaluate(jobs_collection, experiments, outcomes, problem):
    '''Helper function for mapping the results from perform_experiments back
    to what platypus needs'''

    searchover = problem.searchover
    outcome_names = problem.outcome_names
    constraints = problem.ema_constraints

    if searchover == 'levers':
        column = 'policy'
    else:
        column = 'scenario_id'

    for entry, job in jobs_collection:
        logical = experiments[column] == entry.name
        job_outcomes = {key: outcomes[key][logical][0]
                        for key in outcome_names}

        # TODO:: only retain uncertainties
        job_experiment = experiments[logical]

        data = {k: v[logical][0] for k, v in outcomes.items()}
        job_constraints = _evaluate_constraints(job_experiment, data,
                                                constraints)
        job_outcomes = [outcomes[key][logical][0] for key in outcome_names]

        if job_constraints:
            job.solution.problem.function = lambda _: (job_outcomes,
                                                       job_constraints)
        else:
            job.solution.problem.function = lambda _: job_outcomes
        job.solution.evaluate()


def evaluate_robust(jobs_collection, experiments, outcomes, problem):
    '''Helper function for mapping the results from perform_experiments back
    to what Platypus needs'''

    robustness_functions = problem.robustness_functions
    constraints = problem.ema_constraints

    for entry, job in jobs_collection:
        logical = experiments['policy'] == entry.name

        job_outcomes_dict = {}
        job_outcomes = []
        for rf in robustness_functions:
            data = [outcomes[var_name][logical] for var_name in
                    rf.variable_name]
            score = rf.function(*data)
            job_outcomes_dict[rf.name] = score
            job_outcomes.append(score)

        # TODO:: only retain levers
        job_experiment = experiments[logical].iloc[0]
        job_constraints = _evaluate_constraints(job_experiment,
                                                job_outcomes_dict,
                                                constraints)

        job_outcomes_directional = [j for (j,rf) in zip(job_outcomes, robustness_functions) if rf.kind != 0]

        if job_constraints:
            job.solution.problem.function = lambda _: (job_outcomes_directional,
                                                       job_constraints)
        else:
            job.solution.problem.function = lambda _: job_outcomes_directional

        job.solution.evaluate()


def _evaluate_constraints(job_experiment, job_outcomes, constraints):
    '''Helper function for evaluating the constraints for a given job'''
    job_constraints = []
    for constraint in constraints:
        data = [job_experiment[var] for var in constraint.parameter_names]
        data += [job_outcomes[var] for var in constraint.outcome_names]
        constraint_value = constraint.process(data)
        job_constraints.append(constraint_value)
    return job_constraints


class AbstractConvergenceMetric(object):
    '''base convergence metric class'''

    def __init__(self, name):
        super(AbstractConvergenceMetric, self).__init__()
        self.name = name
        self.results = []

    def __call__(self, optimizer):
        raise NotImplementedError

    def reset(self):
        self.results = []

class EpsilonProgress(AbstractConvergenceMetric):
    '''epsilon progress convergence metric class'''

    def __init__(self):
        super(EpsilonProgress, self).__init__("epsilon_progress")

    def __call__(self, optimizer):
        self.results.append(optimizer.algorithm.archive.improvements)


class HyperVolume(AbstractConvergenceMetric):
    '''Hypervolume convergence metric class

    This metric is derived from a hyper-volume measure, which describes the
    multi-dimensional volume of space contained within the pareto front. When
    computed with minimum and maximums, it describes the ratio of dominated
    outcomes to all possible outcomes in the extent of the space.  Getting this
    number to be high or low is not necessarily important, as not all outcomes
    within the min-max range will be feasible.  But, having the hypervolume remain
    fairly stable over multiple generations of the evolutionary algorithm provides
    an indicator of convergence.

    Parameters
    ---------
    minimum : numpy array
    maximum : numpy array

    '''

    def __init__(self, minimum, maximum):
        super(HyperVolume, self).__init__("hypervolume")
        self.hypervolume_func = Hypervolume(minimum=minimum, maximum=maximum)

    def __call__(self, optimizer):
        self.results.append(self.hypervolume_func.calculate(
            optimizer.algorithm.archive))

    @classmethod
    def from_outcomes(cls, outcomes):
<<<<<<< HEAD
        try:
            ranges = [_.expected_range() for _ in outcomes if _.kind!=0 ]
        except:
            ranges = [_.expected_range() for _ in outcomes]
        lows = [_[0] for _ in ranges]
        highs = [_[1] for _ in ranges]
        return cls(lows, highs)
=======
        ranges = [o.expected_range for o in outcomes if o.kind != o.INFO]
        minimum, maximum = np.asarray(list(zip(*ranges)))
        return cls(minimum, maximum)
>>>>>>> 9bdaf061


class ArchiveLogger(AbstractConvergenceMetric):
    '''Helper class to write the archive to disk at each iteration

    Parameters
    ----------
    directory : str
    decision_varnames : list of str
    outcome_varnames : list of str
    base_filename : str, optional


    TODO:: put it in a tarbal instead of dedicated directory

    '''

    def __init__(self, directory, decision_varnames,
                 outcome_varnames, base_filename='archive'):
        super(ArchiveLogger, self).__init__('archive_logger')
        self.directory = os.path.abspath(directory)
        self.base = base_filename
        self.decision_varnames = decision_varnames
        self.outcome_varnames = outcome_varnames
        self.index = 0

    def __call__(self, optimizer):
        self.index += 1

        fn = os.path.join(
            self.directory, '{}_{}.csv'.format(self.base, self.index))

        archive = to_dataframe(optimizer, self.decision_varnames,
                               self.outcome_varnames)
        archive.to_csv(fn)


class OperatorProbabilities(AbstractConvergenceMetric):

    def __init__(self, name, index):
        super(OperatorProbabilities, self).__init__(name)
        self.index = index

    def __call__(self, optimizer):
        try:
            props = optimizer.algorithm.variator.probabilities
            self.results.append(props[self.index])
        except AttributeError:
            pass


class ConvergenceMetrics(Enum):
    HYPERVOLUME = HyperVolume
    EPSPROGRESS = EpsilonProgress
    LOGARCHIVE = ArchiveLogger

    @classmethod
    def has_value(cls, value):
        return any(value == item.value for item in cls)


class Convergence(object):
    '''helper class for tracking convergence of optimization'''

    valid_metrics = set(["hypervolume", "epsilon_progress", "archive_logger"])

    def __init__(self, metrics, max_nfe, convergence_freq=1000,
                 logging_freq=5):
        self.max_nfe = max_nfe
        self.generation = -1
        self.index = []
        self.last_check = 0

        if metrics is None:
            metrics = []

        self.metrics = metrics
        self.convergence_freq = convergence_freq
        self.logging_freq = logging_freq

        for metric in metrics:
            assert ConvergenceMetrics.has_value(metric.__class__)
            metric.reset()

    def __call__(self, optimizer, ):
        nfe = optimizer.algorithm.nfe

        self.generation += 1
        
        if (nfe >= self.last_check + self.convergence_freq) or self.last_check==0:
            self.index.append(nfe)
            self.last_check = nfe 
    
            for metric in self.metrics:
                metric(optimizer)


        if self.generation % self.logging_freq == 0:
            _logger.info(
                "generation {}: {}/{} nfe".format(self.generation, nfe,
                                                  self.max_nfe))



    def to_dataframe(self):
        progress = {metric.name: metric.results for metric in
                    self.metrics if metric.results}

        progress = pd.DataFrame.from_dict(progress)

        if not progress.empty:
            progress['nfe'] = self.index

        return progress


class CombinedVariator(Variator):

    def __init__(self, crossover_prob=0.5, mutation_prob=1):
        super(CombinedVariator, self).__init__(2)
        self.SBX = platypus.SBX()
        self.crossover_prob = crossover_prob
        self.mutation_prob = mutation_prob

    def evolve(self, parents):
        child1 = copy.deepcopy(parents[0])
        child2 = copy.deepcopy(parents[1])
        problem = child1.problem

        # crossover
        # we will evolve the individual
        for i, type in enumerate(problem.types):  # @ReservedAssignment
            if random.random() <= self.crossover_prob:
                klass = type.__class__
                child1, child2 = self._crossover[klass](
                    self, child1, child2, i, type)
                child1.evaluated = False
                child2.evaluated = False

        # mutate
        for child in [child1, child2]:
            self.mutate(child)

        return [child1, child2]

    def mutate(self, child):
        problem = child.problem

        for i, type in enumerate(problem.types):  # @ReservedAssignment
            if random.random() <= self.mutation_prob:
                klass = type.__class__
                child = self._mutate[klass](self, child, i, type)
                child.evaluated = False

    def crossover_real(self, child1, child2, i, type):  # @ReservedAssignment
        # sbx
        x1 = float(child1.variables[i])
        x2 = float(child2.variables[i])
        lb = type.min_value
        ub = type.max_value

        x1, x2 = self.SBX.sbx_crossover(x1, x2, lb, ub)

        child1.variables[i] = x1
        child2.variables[i] = x2

        return child1, child2

    def crossover_integer(self, child1, child2, i, type):  # @ReservedAssignment
        # HUX()
        for j in range(type.nbits):
            if child1.variables[i][j] != child2.variables[i][j]:
                if bool(random.getrandbits(1)):
                    child1.variables[i][j] = not child1.variables[i][j]
                    child2.variables[i][j] = not child2.variables[i][j]
        return child1, child2

    def crossover_categorical(self, child1, child2, i, type):  # @ReservedAssignment
        # SSX()
        # can probably be implemented in a simple manner, since size
        # of subset is fixed to 1

        s1 = set(child1.variables[i])
        s2 = set(child2.variables[i])

        for j in range(type.size):
            if (child2.variables[i][j] not in s1) and \
               (child1.variables[i][j] not in s2) and \
               (random.random() < 0.5):
                temp = child1.variables[i][j]
                child1.variables[i][j] = child2.variables[i][j]
                child2.variables[i][j] = temp

        return child1, child2

    def mutate_real(self, child, i, type, distribution_index=20):  # @ReservedAssignment
        # PM
        x = child.variables[i]
        lower = type.min_value
        upper = type.max_value

        u = random.random()
        dx = upper - lower

        if u < 0.5:
            bl = (x - lower) / dx
            b = 2.0 * u + (1.0 - 2.0 * u) * \
                pow(1.0 - bl, distribution_index + 1.0)
            delta = pow(b, 1.0 / (distribution_index + 1.0)) - 1.0
        else:
            bu = (upper - x) / dx
            b = 2.0 * (1.0 - u) + 2.0 * (u - 0.5) * \
                pow(1.0 - bu, distribution_index + 1.0)
            delta = 1.0 - pow(b, 1.0 / (distribution_index + 1.0))

        x = x + delta * dx
        x = max(lower, min(x, upper))

        child.variables[i] = x
        return child

    def mutate_integer(self, child, i, type, probability=1):  # @ReservedAssignment
        # bitflip
        for j in range(type.nbits):
            if random.random() <= probability:
                child.variables[i][j] = not child.variables[i][j]
        return child

    def mutate_categorical(self, child, i, type):  # @ReservedAssignment
        # replace
        probability = 1 / type.size

        if random.random() <= probability:
            subset = child.variables[i]

            if len(subset) < len(type.elements):
                j = random.randrange(len(subset))

                nonmembers = list(set(type.elements) - set(subset))
                k = random.randrange(len(nonmembers))
                subset[j] = nonmembers[k]

            len(subset)

            child.variables[i] = subset

        return child

    _crossover = {Real: crossover_real,
                  Integer: crossover_integer,
                  Subset: crossover_categorical}

    _mutate = {Real: mutate_real,
               Integer: mutate_integer,
               Subset: mutate_categorical}


class CombinedMutator(CombinedVariator):
    '''Data type aware Uniform mutator

    Overwrites the mutator on the algorithm as used by adaptive time
    continuation.

    This is a dirty hack, mutator should be a keyword argument on
    epsilon-NSGAII. Would require separating out explicitly the algorithm
    kwargs and the AdaptiveTimeContinuation kwargs.

    '''

    mutation_prob = 1.0

    def evolve(self, parents):
        _logger.debug(parents)

        problem = parents[0].problem
        children = []

        for parent in parents:
            child = copy.deepcopy(parent)
            for i, type in enumerate(problem.types):  # @ReservedAssignment
                if random.random() <= self.mutation_prob:
                    klass = type.__class__
                    child = self._mutate[klass](self, child, i, type)
                    child.evaluated = False

            children.append(child)
        return children

    def mutate_categorical(self, child, i, type):  # @ReservedAssignment
        child.variables[i] = [random.choice(type.elements)]
        return child

    def mutate_integer(self, child, i, type):  # @ReservedAssignment
        child.variables[i] = type.encode(random.randint(type.min_value,
                                                        type.max_value))
        return child

    def mutate_real(self, child, i, type):  # @ReservedAssignment
        child.variables[i] = random.uniform(type.min_value, type.max_value)
        return child

    _mutate = {Real: mutate_real,
               Integer: mutate_integer,
               Subset: mutate_categorical}


def _optimize(problem, evaluator, algorithm, convergence, nfe,
              convergence_freq, logging_freq, **kwargs):

    klass = problem.types[0].__class__

    if all([isinstance(t, klass) for t in problem.types]):
        variator = None
    else:
        variator = CombinedVariator()
    mutator = CombinedMutator()

    optimizer = algorithm(problem, evaluator=evaluator, variator=variator,
                          log_frequency=500, **kwargs)
    optimizer.mutator = mutator

    convergence = Convergence(convergence, nfe,
                              convergence_freq=convergence_freq,
                              logging_freq=logging_freq)
    callback = functools.partial(convergence, optimizer)
    evaluator.callback = callback

    with temporary_filter(name=[callbacks.__name__,
                                evaluators.__name__], level=INFO):
        optimizer.run(nfe)

    results = to_dataframe(optimizer, problem.parameter_names,
                           problem.outcome_names)
    convergence = convergence.to_dataframe()

    message = "optimization completed, found {} solutions"
    _logger.info(message.format(len(optimizer.algorithm.archive)))

    if convergence.empty:
        return results
    else:
        return results, convergence


class BORGDefaultDescriptor(object):
    # this treats defaults as class level attributes!
    
    def __init__(self, default_function):
        self.default_function = default_function
    
    def __get__(self, instance, owner):
        return self.default_function(instance.problem.nvars)

    def __set_name__(self, owner, name):
        self.name = name


class GenerationalBorg(EpsilonProgressContinuation):
    '''A generational implementation of the BORG Framework

    This algorithm adopts Epsilon Progress Continuation, and Auto Adaptive
    Operator Selection, but embeds them within the NSGAII generational
    algorithm, rather than the steady state implementation used by the BORG
    algorithm.

    The parametrization of all operators is based on the default values as used
    in Borg 1.9.

    Note:: limited to RealParameters only.

    '''
    pm_p = BORGDefaultDescriptor(lambda x: 1/x)
    pm_dist = 20
    
    sbx_prop = 1
    sbx_dist = 15
    
    de_rate = 0.1
    de_stepsize = 0.5
    
    um_p = BORGDefaultDescriptor(lambda x: x+1)
    
    spx_nparents = 10
    spx_noffspring = 2
    spx_expansion = 0.3
    
    pcx_nparents = 10
    pcx_noffspring = 2
    pcx_eta = 0.1
    pcx_zeta = 0.1
    
    undx_nparents = 10
    undx_noffspring = 2
    undx_zeta = 0.5
    undx_eta = 0.35
    
    def __init__(self, problem, epsilons, population_size=100,
                 generator=RandomGenerator(), selector=TournamentSelector(2),
                 variator=None, **kwargs):
        self.problem = problem

        # Parameterization taken from
        # Borg: An Auto-Adaptive MOEA Framework - Hadka, Reed
        variators = [GAOperator(SBX(probability=self.sbx_prop, 
                                    distribution_index=self.sbx_dist),
                                PM(probability=self.pm_p, 
                                   distribution_index=self.pm_dist)),
                     GAOperator(PCX(nparents=self.pcx_nparents,
                                    noffspring=self.pcx_noffspring,
                                    eta=self.pcx_eta,
                                    zeta=self.pcx_zeta),
                                PM(probability=self.pm_p,
                                   distribution_index=self.pm_dist)),
                    GAOperator(DifferentialEvolution(crossover_rate=self.de_rate,
                                                     step_size=self.de_stepsize),
                               PM(probability=self.pm_p,
                                  distribution_index=self.pm_dist)),
                    GAOperator(UNDX(nparents=self.undx_nparents,
                                    noffspring=self.undx_noffspring,
                                    zeta=self.undx_zeta,
                                    eta=self.undx_eta),
                               PM(probability=self.pm_p,
                                  distribution_index=self.pm_dist)),
                    GAOperator(SPX(nparents=self.spx_nparents,
                                   noffspring=self.spx_noffspring,
                                   expansion=self.spx_expansion),
                               PM(probability=self.pm_p,
                                  distribution_index=self.pm_dist)),
                     UM(probability=self.um_p)]

        variator = Multimethod(self, variators)

        super(GenerationalBorg, self).__init__(
            NSGAII(problem,
                   population_size,
                   generator,
                   selector,
                   variator,
                   EpsilonBoxArchive(epsilons),
                   **kwargs))<|MERGE_RESOLUTION|>--- conflicted
+++ resolved
@@ -528,19 +528,9 @@
 
     @classmethod
     def from_outcomes(cls, outcomes):
-<<<<<<< HEAD
-        try:
-            ranges = [_.expected_range() for _ in outcomes if _.kind!=0 ]
-        except:
-            ranges = [_.expected_range() for _ in outcomes]
-        lows = [_[0] for _ in ranges]
-        highs = [_[1] for _ in ranges]
-        return cls(lows, highs)
-=======
         ranges = [o.expected_range for o in outcomes if o.kind != o.INFO]
         minimum, maximum = np.asarray(list(zip(*ranges)))
         return cls(minimum, maximum)
->>>>>>> 9bdaf061
 
 
 class ArchiveLogger(AbstractConvergenceMetric):
