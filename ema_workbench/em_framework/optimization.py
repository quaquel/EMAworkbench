'''


'''
from __future__ import (unicode_literals, print_function, absolute_import,
                        division)

import copy
import functools
import math
import os
import pandas as pd
import random
import warnings

from .outcomes import AbstractOutcome
from .parameters import (IntegerParameter, RealParameter, CategoricalParameter, BooleanParameter,
                         Scenario, Policy)
from .samplers import determine_parameters
from .util import determine_objects
from ..util import ema_logging
from ema_workbench.util.ema_exceptions import EMAError
from ema_workbench.util.ema_logging import temporary_filter, INFO
from ema_workbench.em_framework import callbacks, evaluators

try:
    from platypus import (EpsNSGAII, Hypervolume, Variator, Real, Integer,
                    Subset, EpsilonProgressContinuation, RandomGenerator,
                    TournamentSelector, NSGAII, EpsilonBoxArchive, Multimethod,
                    GAOperator, SBX, PM, PCX, DifferentialEvolution, UNDX, SPX, 
                    UM, Solution)   # @UnresolvedImport
    from platypus import Problem as PlatypusProblem

    import platypus
except ImportError:
    warnings.warn("platypus based optimization not available", ImportWarning)

    class PlatypusProblem(object):
        constraints = []

        def __init__(self, *args, **kwargs):
            pass

    class Variator(object):
        def __init__(self, *args, **kwargs):
            pass

    class RandomGenerator(object):
        def __call__(self, *args, **kwargs):
            pass

    class TournamentSelector(object):
        def __init__(self, *args, **kwargs):
            pass
        
        def __call__(self, *args, **kwargs):
            pass
        
    class EpsilonProgressContinuation(object):
        pass

    EpsNSGAII = None
    platypus = None
    Real = Integer = Subset = None



# Created on 5 Jun 2017
#
# .. codeauthor::jhkwakkel <j.h.kwakkel (at) tudelft (dot) nl>

__all__ = ["Problem", "RobustProblem", "EpsilonProgress", "HyperVolume",
           "Convergence", "ArchiveLogger"]


class Problem(PlatypusProblem):
    '''small extension to Platypus problem object, includes information on
    the names of the decision variables, the names of the outcomes,
    and the type of search'''

    @property
    def parameter_names(self):
        return [e.name for e in self.parameters]

    def __init__(self, searchover, parameters,
                 outcome_names, constraints, reference=None):
        if constraints is None:
            constraints = []

        super(Problem, self).__init__(len(parameters), len(outcome_names),
                                      nconstrs=len(constraints))
#         assert len(parameters) == len(parameter_names)
        assert searchover in ('levers', 'uncertainties', 'robust')

        if searchover == 'levers':
            assert not reference or isinstance(reference, Scenario)
        elif searchover == 'uncertainties':
            assert not reference or isinstance(reference, Policy)
        else:
            assert not reference

        self.searchover = searchover
        self.parameters = parameters
#         self.parameter_names = parameter_names
        self.outcome_names = outcome_names
        self.ema_constraints = constraints
        self.constraint_names = [c.name for c in constraints]
        self.reference = reference if reference else 0


class RobustProblem(Problem):
    '''small extension to Problem object for robust optimization, adds the 
    scenarios and the robustness functions'''

    def __init__(self, parameters, outcome_names, scenarios,
                 robustness_functions, constraints):
        super(RobustProblem, self).__init__('robust', parameters,
                                            outcome_names,
                                            constraints)
        assert len(robustness_functions) == len(outcome_names)
        self.scenarios = scenarios
        self.robustness_functions = robustness_functions


def to_problem(model, searchover, reference=None, constraints=None):
    '''helper function to create Problem object

    Parameters
    ----------
    model : AbstractModel instance
    searchover : str
    reference : Policy or Scenario instance, optional
                overwrite the default scenario in case of searching over 
                levers, or default policy in case of searching over 
                uncertainties
    constraints : list, optional

    Returns
    -------
    Problem instance

    '''
    _type_mapping = {RealParameter: platypus.Real,
                     IntegerParameter: platypus.Integer,
                     CategoricalParameter: platypus.Permutation}

    # extract the levers and the outcomes
    decision_variables = determine_parameters(model, searchover, union=True)

    outcomes = determine_objects(model, 'outcomes')
    outcomes = [outcome for outcome in outcomes if
                outcome.kind != AbstractOutcome.INFO]
    outcome_names = [outcome.name for outcome in outcomes]
    
    if not outcomes:
        raise EMAError(("no outcomes specified to optimize over, "
                        "all outcomes are of kind=INFO"))

    problem = Problem(searchover, decision_variables,
                      outcome_names, constraints, reference=reference)
    problem.types = to_platypus_types(decision_variables)
    problem.directions = [outcome.kind for outcome in outcomes]
    problem.constraints[:] = "==0"

    return problem


def to_robust_problem(model, scenarios, robustness_functions, constraints=None):
    '''helper function to create RobustProblem object

    Parameters
    ----------
    model : AbstractModel instance
    scenarios : collection
    robustness_functions : iterable of ScalarOutcomes
    constraints : list, optional


    Returns
    -------
    RobustProblem instance

    '''

    # extract the levers and the outcomes
    decision_variables = determine_parameters(model, 'levers', union=True)

    outcomes = robustness_functions
    outcomes = [outcome for outcome in outcomes if
                outcome.kind != AbstractOutcome.INFO]
    outcome_names = [outcome.name for outcome in outcomes]

    if not outcomes:
        raise EMAError(("no outcomes specified to optimize over, "
                         "all outcomes are of kind=INFO"))

    problem = RobustProblem(decision_variables, outcome_names,
                            scenarios, robustness_functions, constraints)

    problem.types = to_platypus_types(decision_variables)
    problem.directions = [outcome.kind for outcome in outcomes]
    problem.constraints[:] = "==0"

    return problem


def to_platypus_types(decision_variables):
    '''helper function for mapping from workbench parameter types to
    platypus parameter types'''
    # TODO:: should categorical not be platypus.Subset, with size == 1?
    _type_mapping = {RealParameter: platypus.Real,
                     IntegerParameter: platypus.Integer,
                     CategoricalParameter: platypus.Subset,
                     BooleanParameter: platypus.Subset,
                     }
    types = []
    for dv in decision_variables:
        klass = _type_mapping[type(dv)]

        if not isinstance(dv, (CategoricalParameter, BooleanParameter)):
            decision_variable = klass(dv.lower_bound, dv.upper_bound)
        else:
            decision_variable = klass(dv.categories, 1)

        types.append(decision_variable)
    return types


def to_dataframe(optimizer, dvnames, outcome_names):
    '''helper function to turn results of optimization into a pandas DataFrame

    Parameters
    ----------
    optimizer : platypus algorithm instance
    dvnames : list of str
    outcome_names : list of str

    Returns
    -------
    pandas DataFrame

    '''

    solutions = []
    for solution in platypus.unique(platypus.nondominated(optimizer.result)):
        vars = transform_variables(solution.problem,  # @ReservedAssignment
                                   solution.variables)

        decision_vars = dict(zip(dvnames, vars))
        decision_out = dict(zip(outcome_names, solution.objectives))

        result = decision_vars.copy()
        result.update(decision_out)

        solutions.append(result)

    results = pd.DataFrame(solutions, columns=dvnames+outcome_names)
    return results


def process_uncertainties(jobs):
    '''helper function to map jobs generated by platypus to Scenario objects

    Parameters
    ----------
    jobs : collection

    Returns
    -------
    scenarios, policies

    '''
    problem = jobs[0].solution.problem
    scenarios = []

    jobs = _process(jobs, problem)
    for i, job in enumerate(jobs):
        name = str(i)
        scenario = Scenario(name=name, **job)
        scenarios.append(scenario)

    policies = problem.reference

    return scenarios, policies


def process_levers(jobs):
    '''helper function to map jobs generated by platypus to Policy objects

    Parameters
    ----------
    jobs : collection

    Returns
    -------
    scenarios, policies

    '''
    problem = jobs[0].solution.problem
    policies = []
    jobs = _process(jobs, problem)
    for i, job in enumerate(jobs):
        name = str(i)
        job = Policy(name=name, **job)
        policies.append(job)

    scenarios = problem.reference

    return scenarios, policies


def _process(jobs, problem):
    '''helper function to transform platypus job to dict with correct
    values for workbench'''

    processed_jobs = []
    for job in jobs:
        variables = transform_variables(problem,
                                        job.solution.variables)
        processed_job = {}
        for param, var in zip(problem.parameters, variables):
            try:
                var = var.value
            except AttributeError:
                pass
            processed_job[param.name] = var
        processed_jobs.append(processed_job)
    return processed_jobs


def process_robust(jobs):
    '''Helper function to process robust optimization jobs

    Parameters
    ----------
    jobs : collection

    Returns
    -------
    scenarios, policies

    '''
    _, policies = process_levers(jobs)
    scenarios = jobs[0].solution.problem.scenarios

    return scenarios, policies


def transform_variables(problem, variables):
    '''helper function for transforming platypus variables'''

    converted_vars = []
    for type, var in zip(problem.types, variables):  # @ReservedAssignment
        var = type.decode(var)
        try:
            var = var[0]
        except TypeError:
            pass

        converted_vars.append(var)
    return converted_vars


def evaluate(jobs_collection, experiments, outcomes, problem):
    '''Helper function for mapping the results from perform_experiments back
    to what platypus needs'''

    searchover = problem.searchover
    outcome_names = problem.outcome_names
    constraints = problem.ema_constraints

    if searchover == 'levers':
        column = 'policy'
    else:
        column = 'scenario_id'

    for entry, job in jobs_collection:
        logical = experiments[column] == entry.name
        job_outcomes = {key: outcomes[key][logical][0]
                        for key in outcome_names}

        # TODO:: only retain uncertainties
        job_experiment = experiments[logical].iloc[0]

        data = {k:v[logical][0] for k, v in outcomes.items()}
        job_constraints = _evaluate_constraints(job_experiment, data,
                                                constraints)
        job_outcomes = [outcomes[key][logical][0] for key in outcome_names]

        if job_constraints:
            job.solution.problem.function = lambda _: (job_outcomes,
                                                       job_constraints)
        else:
            job.solution.problem.function = lambda _: job_outcomes
        job.solution.evaluate()


def evaluate_robust(jobs_collection, experiments, outcomes, problem):
    '''Helper function for mapping the results from perform_experiments back
    to what Platypus needs'''

    robustness_functions = problem.robustness_functions
    constraints = problem.ema_constraints

    for entry, job in jobs_collection:
        logical = experiments['policy'] == entry.name
        job_outcomes = {key: value[logical] for key, value in outcomes.items()}

        job_outcomes_dict = {}
        job_outcomes = []
        for rf in robustness_functions:
            data = [outcomes[var_name][logical] for var_name in
                    rf.variable_name]
            score = rf.function(*data)
            job_outcomes_dict[rf.name] = score
            job_outcomes.append(score)

        # TODO:: only retain levers
        job_experiment = experiments[logical].iloc[0]
        job_constraints = _evaluate_constraints(job_experiment,
                                                job_outcomes_dict,
                                                constraints)

        if job_constraints:
            job.solution.problem.function = lambda _: (job_outcomes,
                                                       job_constraints)
        else:
            job.solution.problem.function = lambda _: job_outcomes

        job.solution.evaluate()


def _evaluate_constraints(job_experiment, job_outcomes, constraints):
    '''Helper function for evaluating the constraints for a given job'''
    job_constraints = []
    for constraint in constraints:
        data = [job_experiment[var] for var in constraint.parameter_names]
        data += [job_outcomes[var] for var in constraint.outcome_names]
        constraint_value = constraint.process(data)
        job_constraints.append(constraint_value)
    return job_constraints


class AbstractConvergenceMetric(object):
    '''base convergence metric class'''

    def __init__(self, name):
        super(AbstractConvergenceMetric, self).__init__()
        self.name = name
        self.results = []

    def __call__(self, optimizer):
        raise NotImplementedError


class EpsilonProgress(AbstractConvergenceMetric):
    '''epsilon progress convergence metric class'''

    def __init__(self):
        super(EpsilonProgress, self).__init__("epsilon_progress")

    def __call__(self, optimizer):
        self.results.append(optimizer.algorithm.archive.improvements)


class HyperVolume(AbstractConvergenceMetric):
    '''Hypervolume convergence metric class

    This metric is derived from a hyper-volume measure, which describes the
    multi-dimensional volume of space contained within the pareto front. When
    computed with minimum and maximums, it describes the ratio of dominated
    outcomes to all possible outcomes in the extent of the space.  Getting this
    number to be high or low is not necessarily important, as not all outcomes
    within the min-max range will be feasible.  But, having the hypervolume remain
    fairly stable over multiple generations of the evolutionary algorithm provides
    an indicator of convergence.

    Parameters
    ---------
    minimum : numpy array
    maximum : numpy array

    '''

    def __init__(self, minimum, maximum):
        super(HyperVolume, self).__init__("hypervolume")
        self.hypervolume_func = Hypervolume(minimum=minimum, maximum=maximum)

    def __call__(self, optimizer):
        self.results.append(self.hypervolume_func.calculate(
            optimizer.algorithm.archive))

    @classmethod
    def from_outcomes(cls, outcomes):
        ranges = [_.expected_range() for _ in outcomes]
        return cls([_[0] for _ in ranges], [_[1] for _ in ranges])


class ArchiveLogger(AbstractConvergenceMetric):
    '''Helper class to write the archive to disk at each iteration

    Parameters
    ----------
    directory : str
    decision_varnames : list of str
    outcome_varnames : list of str
    base_filename : str, optional


    TODO:: put it in a tarbal instead of dedicated directory

    '''

    def __init__(self, directory, decision_varnames,
                 outcome_varnames, base_filename='archive'):
        super(ArchiveLogger, self).__init__('archive_logger')
        self.directory = os.path.abspath(directory)
        self.base = base_filename
        self.decision_varnames = decision_varnames
        self.outcome_varnames = outcome_varnames
        self.index = 0

    def __call__(self, optimizer):
        self.index += 1

        fn = os.path.join(
            self.directory, '{}_{}.csv'.format(self.base, self.index))

        archive = to_dataframe(optimizer, self.decision_varnames,
                               self.outcome_varnames)
        archive.to_csv(fn)


class OperatorProbabilities(AbstractConvergenceMetric):

    def __init__(self, name, index):
        super(OperatorProbabilities, self).__init__(name)
        self.index = index

    def __call__(self, optimizer):
        try:
            props = optimizer.algorithm.variator.probabilities
            self.results.append(props[self.index])
        except AttributeError:
            pass


class Convergence(object):
    '''helper class for tracking convergence of optimization'''

    valid_metrics = set(["hypervolume", "epsilon_progress", "archive_logger"])

    def __init__(self, metrics, max_nfe):
        self.max_nfe = max_nfe
        self.generation = -1
        self.index = []

        if metrics is None:
            metrics = []

        self.metrics = metrics

        for metric in metrics:
            assert metric.name in self.valid_metrics

    def __call__(self, optimizer):
        nfe = optimizer.algorithm.nfe

        self.generation += 1
        self.index.append(nfe)

        ema_logging.info(
            "generation {}: {}/{} nfe".format(self.generation, nfe, self.max_nfe))

        for metric in self.metrics:
            metric(optimizer)

    def to_dataframe(self):
        progress = {metric.name: metric.results for metric in
                    self.metrics if metric.results}

        progress = pd.DataFrame.from_dict(progress)

<<<<<<< HEAD
        try:
            if not progress.empty:
                progress['nfe'] = self.index
        except:
            ema_logging.warning("self.index={}".format(self.index))
            ema_logging.warning("progress={}".format(progress))
=======
        if not progress.empty:
            progress['nfe'] = -1
            try:
                # If the convergence metrics have residual results (e.g. from a previous
                # batch of optimization evaluations), then the length of the current
                # nfe record in self.index might not match the number of results in the
                # metrics. We don't necessarily want to discard the previous metric values
                # so this will preserve them, leaving nfe as -1 for those older rows.
                progress.iloc[-len(self.index):, progress.columns.get_loc('nfe')] = self.index
            except ValueError as err:
                warnings.warn(str(err))
>>>>>>> b2e217db

        return progress


class CombinedVariator(Variator):

    def __init__(self, crossover_prob=0.5, mutation_prob=1):
        super(CombinedVariator, self).__init__(2)
        self.SBX = platypus.SBX()
        self.crossover_prob = crossover_prob
        self.mutation_prob = mutation_prob

    def evolve(self, parents):
        child1 = copy.deepcopy(parents[0])
        child2 = copy.deepcopy(parents[1])
        problem = child1.problem

        # crossover
        # we will evolve the individual
        for i, type in enumerate(problem.types):  # @ReservedAssignment
            if random.random() <= self.crossover_prob:
                klass = type.__class__
                child1, child2 = self._crossover[klass](
                    self, child1, child2, i, type)
                child1.evaluated = False
                child2.evaluated = False

        # mutate
        for child in [child1, child2]:
            self.mutate(child)

        return [child1, child2]

    def mutate(self, child):
        problem = child.problem

        for i, type in enumerate(problem.types):  # @ReservedAssignment
            if random.random() <= self.mutation_prob:
                klass = type.__class__
                child = self._mutate[klass](self, child, i, type)
                child.evaluated = False

    def crossover_real(self, child1, child2, i, type):  # @ReservedAssignment
        # sbx
        x1 = float(child1.variables[i])
        x2 = float(child2.variables[i])
        lb = type.min_value
        ub = type.max_value

        x1, x2 = self.SBX.sbx_crossover(x1, x2, lb, ub)

        child1.variables[i] = x1
        child2.variables[i] = x2

        return child1, child2

    def crossover_integer(self, child1, child2, i, type):  # @ReservedAssignment
        # HUX()
        for j in range(type.nbits):
            if child1.variables[i][j] != child2.variables[i][j]:
                if bool(random.getrandbits(1)):
                    child1.variables[i][j] = not child1.variables[i][j]
                    child2.variables[i][j] = not child2.variables[i][j]
        return child1, child2

    def crossover_categorical(self, child1, child2, i, type):  # @ReservedAssignment
        # SSX()
        # can probably be implemented in a simple manner, since size
        # of subset is fixed to 1

        s1 = set(child1.variables[i])
        s2 = set(child2.variables[i])

        for j in range(type.size):
            if (child2.variables[i][j] not in s1) and \
               (child1.variables[i][j] not in s2) and \
               (random.random() < 0.5):
                temp = child1.variables[i][j]
                child1.variables[i][j] = child2.variables[i][j]
                child2.variables[i][j] = temp

        return child1, child2

    def mutate_real(self, child, i, type, distribution_index=20):  # @ReservedAssignment
        # PM
        x = child.variables[i]
        lower = type.min_value
        upper = type.max_value

        u = random.random()
        dx = upper - lower

        if u < 0.5:
            bl = (x - lower) / dx
            b = 2.0*u + (1.0 - 2.0*u)*pow(1.0 - bl, distribution_index + 1.0)
            delta = pow(b, 1.0 / (distribution_index + 1.0)) - 1.0
        else:
            bu = (upper - x) / dx
            b = 2.0*(1.0 - u) + 2.0*(u - 0.5) * \
                pow(1.0 - bu, distribution_index + 1.0)
            delta = 1.0 - pow(b, 1.0 / (distribution_index + 1.0))

        x = x + delta*dx
        x = max(lower, min(x, upper))

        child.variables[i] = x
        return child

    def mutate_integer(self, child, i, type, probability=1):  # @ReservedAssignment
        # bitflip
        for j in range(type.nbits):
            if random.random() <= probability:
                child.variables[i][j] = not child.variables[i][j]
        return child

    def mutate_categorical(self, child, i, type):  # @ReservedAssignment
        # replace
        probability = 1/type.size

        if random.random() <= probability:
            subset = child.variables[i]

            if len(subset) < len(type.elements):
                j = random.randrange(len(subset))

                nonmembers = list(set(type.elements) - set(subset))
                k = random.randrange(len(nonmembers))
                subset[j] = nonmembers[k]
                
            len(subset)
                
            child.variables[i]  = subset

        return child

    _crossover = {Real: crossover_real,
                  Integer: crossover_integer,
                  Subset: crossover_categorical}

    _mutate = {Real: mutate_real,
               Integer: mutate_integer,
               Subset: mutate_categorical}


class CombinedMutator(CombinedVariator):
    '''Data type aware Uniform mutator
    
    Overwrites the mutator on the algorithm as used by adaptive time
    continuation.
    
    This is a dirty hack, mutator should be a keyword argument on 
    epsilon-NSGAII. Would require separating out explicitly the algorithm
    kwargs and the AdaptiveTimeContinuation kwargs.  
    
    '''
    
    mutation_prob = 1.0

    def evolve(self, parents):
        ema_logging.debug(parents)

        problem = parents[0].problem
        children = []

        for parent in parents:
            child = copy.deepcopy(parent)
            for i, type in enumerate(problem.types):  # @ReservedAssignment
                if random.random() <= self.mutation_prob:
                    klass = type.__class__
                    child = self._mutate[klass](self, child, i, type)
                    child.evaluated = False

            children.append(child)
        return children

    def mutate_categorical(self, child, i, type):  # @ReservedAssignment
        child.variables[i] = [random.choice(type.elements)]
        return child

    def mutate_integer(self, child, i, type):  # @ReservedAssignment
        child.variables[i] = type.encode(random.randint(type.min_value, 
                                                        type.max_value))
        return child

    def mutate_real(self, child, i, type):  # @ReservedAssignment
        child.variables[i] = random.uniform(type.min_value, type.max_value)
        return child

    _mutate = {Real: mutate_real,
               Integer: mutate_integer,
               Subset: mutate_categorical}


def _optimize(problem, evaluator, algorithm, convergence, nfe,
              **kwargs):

    klass = problem.types[0].__class__

    if all([isinstance(t, klass) for t in problem.types]):
        variator = None
    else:
        variator = CombinedVariator()
    mutator = CombinedMutator()

    optimizer = algorithm(problem, evaluator=evaluator, variator=variator,
                          log_frequency=500, **kwargs)
    optimizer.mutator = mutator

    convergence = Convergence(convergence, nfe)
    callback = functools.partial(convergence, optimizer)
    evaluator.callback = callback

    with temporary_filter(name=[callbacks.__name__,
                                evaluators.__name__], level=INFO):
        optimizer.run(nfe)

    results = to_dataframe(optimizer, problem.parameter_names,
                           problem.outcome_names)
    convergence = convergence.to_dataframe()

    message = "optimization completed, found {} solutions"
    ema_logging.info(message.format(len(optimizer.algorithm.archive)))

    if convergence.empty:
        return results
    else:
        return results, convergence


class GenerationalBorg(EpsilonProgressContinuation):
    '''A generational implementation of the BORG Framework
    
    This algorithm adopts Epsilon Progress Continuation, and Auto Adaptive
    Operator Selection, but embeds them within the NSGAII generational
    algorithm, rather than the steady state implementation used by the BORG
    algorithm.  
    
    Note:: limited to RealParameters only. 
    
    '''
    
    def __init__(self, problem, epsilons, population_size=100,
                 generator=RandomGenerator(), selector=TournamentSelector(2),
                 variator=None, **kwargs):
        
        L = len(problem.nvars)
        p = 1/L
        
        # Parameterization taken from
        # Borg: An Auto-Adaptive MOEA Framework - Hadka, Reed
        variators = [GAOperator(SBX(probability=1.0, distribution_index=15.0),
                               PM(probability=p, distribution_index=20.0)),
                    GAOperator(PCX(nparents=3, noffspring=2, eta=0.1, zeta=0.1),
                               PM(probability =p, distribution_index=20.0)),
                    GAOperator(DifferentialEvolution(crossover_rate=0.6,
                                                     step_size=0.6),
                               PM(probability=p, distribution_index=20.0)),
                    GAOperator(UNDX(nparents= 3, noffspring=2, zeta=0.5,
                                    eta=0.35/math.sqrt(L)),
                               PM(probability= p, distribution_index=20.0)),
                    GAOperator(SPX(nparents=L+1, noffspring=L+1, 
                                   expansion=math.sqrt(L+2)),
                               PM(probability=p, distribution_index=20.0)),
                    UM(probability = 1/L)]
        
        variator = Multimethod(self, variators)
        
        super(GenerationalBorg, self).__init__(
                NSGAII(problem,
                       population_size,
                       generator,
                       selector,
                       variator,
                       EpsilonBoxArchive(epsilons),
                       **kwargs))


# class GeneAsGenerationalBorg(EpsilonProgressContinuation):
#     '''A generational implementation of the BORG Framework, combined with 
#     the GeneAs appraoch for heterogenously typed decision variables
#     
#     This algorithm adopts Epsilon Progress Continuation, and Auto Adaptive
#     Operator Selection, but embeds them within the NSGAII generational
#     algorithm, rather than the steady state implementation used by the BORG
#     algorithm.  
#     
#     Note:: limited to RealParameters only. 
#     
#     '''
#     
#     # TODO::
#     # Addressing the limitation to RealParameters is non-trivial. The best
#     # option seems to be to extent MultiMethod. Have a set of GAoperators
#     # for each datatype. 
#     # next Iterate over datatypes and apply the appropriate operator. 
#     # Implementing this in platypus is non-trivial. We probably need to do some
#     # dirty hacking to create 'views' on the relevant part of the 
#     # solution that is to be modified by the operator
#     # 
#     # A possible solution is to create a wrapper class for the operators
#     # This class would create the 'view' on the solution. This view should 
#     # also have a fake problem description because the number of 
#     # decision variables is sometimes used by operators. After applying the 
#     # operator to the view, we can than take the results and set these on the 
#     # actual solution
#     #
#     # Also: How many operators are there for Integers and Subsets?
#     
#     def __init__(self, problem, epsilons, population_size=100,
#                  generator=RandomGenerator(), selector=TournamentSelector(2),
#                  variator=None, **kwargs):
#         
#         L = len(problem.parameters)
#         p = 1/L
#         
#         # Parameterization taken from
#         # Borg: An Auto-Adaptive MOEA Framework - Hadka, Reed
#         real_variators = [GAOperator(SBX(probability=1.0, distribution_index=15.0),
#                                PM(probability=p, distribution_index=20.0)),
#                     GAOperator(PCX(nparents=3, noffspring=2, eta=0.1, zeta=0.1),
#                                PM(probability =p, distribution_index=20.0)),
#                     GAOperator(DifferentialEvolution(crossover_rate=0.6,
#                                                      step_size=0.6),
#                                PM(probability=p, distribution_index=20.0)),
#                     GAOperator(UNDX(nparents= 3, noffspring=2, zeta=0.5,
#                                     eta=0.35/math.sqrt(L)),
#                                PM(probability= p, distribution_index=20.0)),
#                     GAOperator(SPX(nparents=L+1, noffspring=L+1, 
#                                    expansion=math.sqrt(L+2)),
#                                PM(probability=p, distribution_index=20.0)),
#                     UM(probability = 1/L)]
#         
#         # TODO
#         integer_variators = []
#         subset_variators = []
#         
#         variators = [VariatorWrapper(variator) for variator in real_variators]
#         variator = Multimethod(self, variators)
#         
#         super(GenerationalBorg, self).__init__(
#                 NSGAII(problem,
#                        population_size,
#                        generator,
#                        selector,
#                        variator,
#                        EpsilonBoxArchive(epsilons),
#                        **kwargs))
# 
# 
# class VariatorWrapper(object):
#     def __init__(self, actual_variator, indices, problem):
#         '''
#         
#         Parameters
#         ----------
#         actual_variator : underlying GAOperator
#         indices : np.array
#                   indices to which the variator should be applied
#         probem :  a representation of the problem considering only the 
#                   same kind of Parameters
#         
#         '''
#         self.variator = actual_variator
#         self.indices = indices
#         
#     def evolve(self, parents):
        
        fake_parents = [self.create_view[p] for p in parents]
        fake_children = self.variator.evolve(fake_parents)
        
        # tricky, no 1 to 1 mapping between parents and children
        # some methods have 3 parents, one child
        children = [map_back]
        
        pass
    
    def create_view(self, parent):
        view = Solution(self.problem)
        self.variables = parent.variables[self.indices][:]
        self.objectives = parent.objectives[:]
        self.constraints = parent.constraints[:]
        self.evaluated = parent.evaluated
        return view
    
    def map_back(self, view, parent):
        pass<|MERGE_RESOLUTION|>--- conflicted
+++ resolved
@@ -140,9 +140,6 @@
     Problem instance
 
     '''
-    _type_mapping = {RealParameter: platypus.Real,
-                     IntegerParameter: platypus.Integer,
-                     CategoricalParameter: platypus.Permutation}
 
     # extract the levers and the outcomes
     decision_variables = determine_parameters(model, searchover, union=True)
@@ -380,7 +377,7 @@
                         for key in outcome_names}
 
         # TODO:: only retain uncertainties
-        job_experiment = experiments[logical].iloc[0]
+        job_experiment = experiments[logical]
 
         data = {k:v[logical][0] for k, v in outcomes.items()}
         job_constraints = _evaluate_constraints(job_experiment, data,
@@ -495,7 +492,6 @@
         ranges = [_.expected_range() for _ in outcomes]
         return cls([_[0] for _ in ranges], [_[1] for _ in ranges])
 
-
 class ArchiveLogger(AbstractConvergenceMetric):
     '''Helper class to write the archive to disk at each iteration
 
@@ -581,14 +577,6 @@
 
         progress = pd.DataFrame.from_dict(progress)
 
-<<<<<<< HEAD
-        try:
-            if not progress.empty:
-                progress['nfe'] = self.index
-        except:
-            ema_logging.warning("self.index={}".format(self.index))
-            ema_logging.warning("progress={}".format(progress))
-=======
         if not progress.empty:
             progress['nfe'] = -1
             try:
@@ -600,7 +588,6 @@
                 progress.iloc[-len(self.index):, progress.columns.get_loc('nfe')] = self.index
             except ValueError as err:
                 warnings.warn(str(err))
->>>>>>> b2e217db
 
         return progress
 
