'''
collection of evaluators for performing experiments, optimization, and robust
optimization

'''
from __future__ import (unicode_literals, print_function, absolute_import,
                        division)

import multiprocessing
import numbers
import os
import random
import shutil
import string
import threading
import warnings
import operator
import functools

warnings.simplefilter("once", ImportWarning)

from .callbacks import DefaultCallback
from .ema_multiprocessing import LogQueueReader, initializer, add_tasks
from .ema_ipyparallel import (start_logwatcher, set_engine_logger,
                              initialize_engines, cleanup, _run_experiment)
from .experiment_runner import ExperimentRunner
from .model import AbstractModel
from .optimization import (evaluate_robust, evaluate, EpsNSGAII,
                           to_problem, to_robust_problem,
                           process_levers, process_uncertainties,
                           process_robust, _optimize)
from .outcomes import ScalarOutcome, AbstractOutcome
from .parameters import (experiment_generator, Scenario, Policy)
from .samplers import (MonteCarloSampler, FullFactorialSampler, LHSSampler,
                       PartialFactorialSampler, sample_levers,
                       sample_uncertainties, determine_parameters,
                       DefaultDesigns)

# TODO:: should become optional import
from .salib_samplers import (SobolSampler, MorrisSampler, FASTSampler)
from .util import NamedObjectMap, determine_objects, representation
from ..util import EMAError, get_module_logger, ema_logging


# Created on 5 Mar 2017
#
# .. codeauthor::jhkwakkel <j.h.kwakkel (at) tudelft (dot) nl>

# TODO:: replace with enum
LHS = 'lhs'
MC = 'mc'
FF = 'ff'
PFF = 'pff'
SOBOL = 'sobol'
MORRIS = 'morris'
FAST = 'fast'

# TODO:: better name, samplers lower case conflicts with module name
SAMPLERS = {LHS: LHSSampler,
            MC: MonteCarloSampler,
            FF: FullFactorialSampler,
            PFF: PartialFactorialSampler,
            SOBOL: SobolSampler,
            MORRIS: MorrisSampler,
            FAST: FASTSampler}

__all__ = ['MultiprocessingEvaluator', 'IpyparallelEvaluator',
           'optimize', 'perform_experiments', 'SequentialEvaluator']
_logger = get_module_logger(__name__)


class BaseEvaluator(object):
    '''evaluator for experiments using a multiprocessing pool

    Parameters
    ----------
    msis : collection of models
    searchover : {None, 'levers', 'uncertainties'}, optional
                  to be used in combination with platypus

    Raises
    ------
    ValueError

    '''
    reporting_frequency = 3

    def __init__(self, msis):
        super(BaseEvaluator, self).__init__()

        if isinstance(msis, AbstractModel):
            msis = [msis]

        self._msis = msis

    def __enter__(self):
        self.initialize()
        return self

    def __exit__(self, exc_type, exc_value, traceback):
        self.finalize()

        if exc_type is not None:
            return False

    def initialize(self):
        '''initialize the evaluator'''
        raise NotImplementedError

    def finalize(self):
        ''' finalize the evaluator'''
        raise NotImplementedError

    def evaluate_experiments(self, scenarios, policies, callback, zipper=False):
        '''used by ema_workbench'''
        raise NotImplementedError

    def evaluate_all(self, jobs, **kwargs):
        '''makes ema_workbench evaluators compatible with Platypus
        evaluators as used by platypus algorithms
        '''
        self.callback()

        problem = jobs[0].solution.problem
        searchover = problem.searchover

        if searchover == 'levers':
            scenarios, policies = process_levers(jobs)
            jobs_collection = zip(policies, jobs)
        elif searchover == 'uncertainties':
            scenarios, policies = process_uncertainties(jobs)
            jobs_collection = zip(scenarios, jobs)
        elif searchover == 'robust':
            scenarios, policies = process_robust(jobs)
            jobs_collection = zip(policies, jobs)
        else:
            raise NotImplementedError()

        # overwrite the default 10 progress reports  with 5 reports
        callback = perform_experiments(
            self._msis,
            evaluator=self,
            reporting_frequency=self.reporting_frequency,
            scenarios=scenarios,
            policies=policies,
            return_callback=True)

        experiments, outcomes = callback.get_results()

        if searchover in ('levers', 'uncertainties'):
            evaluate(jobs_collection, experiments, outcomes, problem)
        else:
            evaluate_robust(jobs_collection, experiments, outcomes, problem)

        return jobs

    def perform_experiments(self, scenarios=0, policies=0,
                            reporting_interval=None, reporting_frequency=10,
                            uncertainty_union=False, lever_union=False,
                            outcome_union=False, uncertainty_sampling=LHS,
                            levers_sampling=LHS, callback=None,
                            zipper=False):
        '''convenience method for performing experiments.

        is forwarded to :func:perform_experiments, with evaluator and
        models arguments added in.

        '''
        return perform_experiments(self._msis, scenarios=scenarios,
                                   policies=policies, evaluator=self,
                                   reporting_interval=reporting_interval,
                                   reporting_frequency=reporting_frequency,
                                   uncertainty_union=uncertainty_union,
                                   lever_union=lever_union,
                                   outcome_union=outcome_union,
                                   uncertainty_sampling=uncertainty_sampling,
                                   levers_sampling=levers_sampling,
                                   callback=callback,
                                   zipper=zipper)

    def optimize(self, algorithm=EpsNSGAII, nfe=10000, searchover='levers',
                 reference=None, constraints=None, convergence_freq=1000,
                 logging_freq=5, **kwargs):
        '''convenience method for outcome optimization.

        is forwarded to :func:optimize, with evaluator and models
        arguments added in.

        '''
        return optimize(self._msis, algorithm=algorithm, nfe=int(nfe),
                        searchover=searchover, evaluator=self,
                        reference=reference, constraints=constraints, 
                        convergence_freq=convergence_freq,
                        logging_freq=logging_freq, **kwargs)

    def robust_optimize(self, robustness_functions, scenarios,
                        algorithm=EpsNSGAII, nfe=10000,convergence_freq=1000,
                        logging_freq=5, **kwargs):
        '''convenience method for robust optimization.

        is forwarded to :func:robust_optimize, with evaluator and models
        arguments added in.

        '''
        return robust_optimize(self._msis, robustness_functions, scenarios,
                               self, algorithm=algorithm, nfe=nfe, 
                               convergence_freq=convergence_freq,
                               logging_freq=logging_freq,**kwargs)

    def robust_evaluate(self, robustness_functions, scenarios, policies,
                        **kwargs):
        '''convenience method for robust evaluation.

        is forwarded to :func:robust_evaluate, with evaluator and models
        arguments added in.

        '''
        return robust_evaluate(self._msis, robustness_functions, scenarios, policies,
                               self, **kwargs)


class SequentialEvaluator(BaseEvaluator):
    def __init__(self, models, **kwargs):
        super(SequentialEvaluator, self).__init__(models, **kwargs)

    def initialize(self):
        pass

    def finalize(self):
        pass

    def evaluate_experiments(self, scenarios, policies, callback, zipper=False):
        _logger.info("performing experiments sequentially")

        ex_gen = experiment_generator(scenarios, self._msis, policies, zipper)

        models = NamedObjectMap(AbstractModel)
        models.extend(self._msis)

        cwd = os.getcwd()
        runner = ExperimentRunner(models)

        for experiment in ex_gen:
            outcomes = runner.run_experiment(experiment)
            callback(experiment, outcomes)
        runner.cleanup()
        os.chdir(cwd)


class MultiprocessingEvaluator(BaseEvaluator):
    '''evaluator for experiments using a multiprocessing pool

    Parameters
    ----------
    msis : collection of models
    n_processes : int (optional)

    '''

    def __init__(self, msis, n_processes=None, **kwargs):
        super(MultiprocessingEvaluator, self).__init__(msis, **kwargs)

        self._pool = None
        self.n_processes = n_processes

    def initialize(self):
        log_queue = multiprocessing.Queue()

        log_queue_reader = LogQueueReader(log_queue)
        log_queue_reader.start()

        try:
            loglevel = ema_logging._rootlogger.getEffectiveLevel()
        except AttributeError:
            loglevel = 30

        # check if we need a working directory
        for model in self._msis:
            try:
                model.working_directory
            except AttributeError:
                self.root_dir = None
                break
        else:
            random_part = [random.choice(string.ascii_letters + string.digits)
                           for _ in range(5)]
            random_part = ''.join(random_part)
            self.root_dir = os.path.abspath("tmp" + random_part)
            os.makedirs(self.root_dir)

        self._pool = multiprocessing.Pool(self.n_processes, initializer,
                                          (self._msis, log_queue, loglevel,
                                           self.root_dir))
        self.n_processes = self._pool._processes
        _logger.info("pool started")
        return self

    def __exit__(self, exc_type, exc_value, traceback):
        _logger.info("terminating pool")

        if exc_type is not None:
            # When an exception is thrown stop accepting new jobs
            # and abort pending jobs without waiting.
            self._pool.terminate()
            return False

        super(MultiprocessingEvaluator, self).__exit__(exc_type, exc_value,
                                                       traceback)

    def finalize(self):
        # Stop accepting new jobs and wait for pending jobs to finish.
        self._pool.close()
        self._pool.join()

        if self.root_dir:
            shutil.rmtree(self.root_dir)

    def evaluate_experiments(self, scenarios, policies, callback, zipper=False):
        ex_gen = experiment_generator(scenarios, self._msis, policies, zipper)
        add_tasks(self.n_processes, self._pool, ex_gen, callback)


class IpyparallelEvaluator(BaseEvaluator):
    '''evaluator for using an ipypparallel pool'''

    def __init__(self, msis, client, **kwargs):
        super(IpyparallelEvaluator, self).__init__(msis, **kwargs)
        self.client = client

    def initialize(self):
        import ipyparallel

        _logger.debug("starting ipyparallel pool")

        try:
            TIMEOUT_MAX = threading.TIMEOUT_MAX
        except AttributeError:
            TIMEOUT_MAX = 1e10  # noqa
        ipyparallel.client.asyncresult._FOREVER = TIMEOUT_MAX
        # update loggers on all engines
        self.client[:].apply_sync(set_engine_logger)

        _logger.debug("initializing engines")
        initialize_engines(self.client, self._msis, os.getcwd())

        self.logwatcher, self.logwatcher_thread = start_logwatcher()

        _logger.debug("successfully started ipyparallel pool")
        _logger.info("performing experiments using ipyparallel")

        return self

    def finalize(self):
        self.logwatcher.stop()
        cleanup(self.client)

    def evaluate_experiments(self, scenarios, policies, callback, zipper=False):
        ex_gen = experiment_generator(scenarios, self._msis, policies, zipper)

        lb_view = self.client.load_balanced_view()
        results = lb_view.map(_run_experiment,
                              ex_gen, ordered=False, block=False)

        for entry in results:
            callback(*entry)


def perform_experiments(models, scenarios=0, policies=0, evaluator=None,
                        reporting_interval=None, reporting_frequency=10,
                        uncertainty_union=False, lever_union=False,
                        outcome_union=False, uncertainty_sampling=LHS,
                        levers_sampling=LHS, callback=None,
                        return_callback=False,
                        zipper=False):
    '''sample uncertainties and levers, and perform the resulting experiments
    on each of the models

    Parameters
    ----------
    models : one or more AbstractModel instances
    scenarios : int or collection of Scenario instances, optional
    policies :  int or collection of Policy instances, optional
    evaluator : Evaluator instance, optional
    reporting interval : int, optional
    reporting_frequency: int, optional
    uncertainty_union : boolean, optional
    lever_union : boolean, optional
    uncertainty_sampling : {LHS, MC, FF, PFF, SOBOL, MORRIS, FAST}, optional
    lever_sampling : {LHS, MC, FF, PFF, SOBOL, MORRIS, FAST}, optional
    callback  : Callback instance, optional
    return_callback : boolean, optional
    zipper : boolean, optional

    Returns
    -------
    tuple
        the experiments as a numpy recarray, and a dict
        with the name of an outcome as key, and the associated scores
        as numpy array. Experiments and outcomes are alinged on index.


    '''
    if not scenarios and not policies:
        raise EMAError(('no experiments possible since both '
                        'scenarios and policies are 0'))

    if not scenarios:
        scenarios = [Scenario("None", **{})]
        uncertainties = []
        n_scenarios = 1
    elif(isinstance(scenarios, numbers.Integral)):
        sampler = SAMPLERS[uncertainty_sampling]()
        scenarios = sample_uncertainties(models, scenarios, sampler=sampler,
                                         union=uncertainty_union)
        uncertainties = scenarios.parameters
        n_scenarios = scenarios.n
    else:
        try:
            uncertainties = scenarios.parameters
            n_scenarios = scenarios.n
        except AttributeError:
            uncertainties = determine_objects(models, "uncertainties",
                                              union=True)
            if isinstance(scenarios, Scenario):
                scenarios = [scenarios]

            uncertainties = [u for u in uncertainties if u.name in
                             scenarios[0]]
            n_scenarios = len(scenarios)

    if not policies:
        policies = [Policy("None", **{})]
        levers = []
        n_policies = 1
    elif(isinstance(policies, numbers.Integral)):
        policies = sample_levers(models, policies, union=lever_union,
                                 sampler=SAMPLERS[levers_sampling]())
        levers = policies.parameters
        n_policies = policies.n
    else:
        try:
            levers = policies.parameters
            n_policies = policies.n
        except AttributeError:
            levers = determine_objects(models, "levers", union=True)
            if isinstance(policies, Policy):
                policies = [policies]

            levers = [l for l in levers if l.name in policies[0]]
            n_policies = len(policies)
    try:
        n_models = len(models)
    except TypeError:
        n_models = 1

    outcomes = determine_objects(models, 'outcomes', union=outcome_union)

    if zipper:
        if n_scenarios != n_policies:
            raise EMAError(f'zipper is True but '
                           f'n_scenarios({n_scenarios}) != n_policies({n_policies}) ')
        nr_of_exp = n_models * n_scenarios
        _logger.info(('performing {} scenarios/policies * {} model(s) = '
                      '{} experiments').format(n_scenarios,
                                               n_models, nr_of_exp))
    else:
        nr_of_exp = n_models * n_scenarios * n_policies
        _logger.info(('performing {} scenarios * {} policies * {} model(s) = '
                      '{} experiments').format(n_scenarios, n_policies,
                                               n_models, nr_of_exp))

    if not callback:
        callback = DefaultCallback(
            uncertainties,
            levers,
            outcomes,
            nr_of_exp,
            reporting_interval=reporting_interval,
            reporting_frequency=reporting_frequency)
    else:
        callback = callback(uncertainties, levers, outcomes, nr_of_exp,
                            reporting_interval=reporting_interval,
                            reporting_frequency=reporting_frequency)

    if not evaluator:
        evaluator = SequentialEvaluator(models)

    evaluator.evaluate_experiments(scenarios, policies, callback, zipper=zipper)

    if callback.i != nr_of_exp:
        raise EMAError(('some fatal error has occurred while '
                        'running the experiments, not all runs have '
                        'completed. expected {}, got {}').format(nr_of_exp,
                                                                 callback.i))

    _logger.info("experiments finished")

    if return_callback:
        return callback

    results = callback.get_results()
    return results


def optimize(models, algorithm=EpsNSGAII, nfe=10000,
             searchover='levers', evaluator=None, reference=None,
             convergence=None, constraints=None, 
             convergence_freq=1000, logging_freq=5,
             **kwargs):
    '''optimize the model

    Parameters
    ----------
    models : 1 or more Model instances
    algorithm : a valid Platypus optimization algorithm
    nfe : int
    searchover : {'uncertainties', 'levers'}
    kwargs : additional arguments to pass on to algorithm
    convergence : function or collection of functions, optional
    constraints : list, optional
    convergence_freq :  int
                        nfe between convergence check
    logging_freq : int
                   number of generations between logging of progress
    kwargs : any additional arguments will be passed on to algorithm
    
    Returns
    -------
    pandas DataFrame

    Raises
    ------
    EMAError if searchover is not one of 'uncertainties' or 'levers'
    NotImplementedError if len(models) > 1

    '''
    if searchover not in ('levers', 'uncertainties'):
        raise EMAError(("searchover should be one of 'levers' or"
                        "'uncertainties' not {}".format(searchover)))

    try:
        if len(models) == 1:
            models = models[0]
        else:
            raise NotImplementedError(("optimization over multiple"
                                       "models yet supported"))
    except TypeError:
        pass

    problem = to_problem(models, searchover, constraints=constraints,
                         reference=reference)

    # solve the optimization problem
    if not evaluator:
        evaluator = SequentialEvaluator(models)

    return _optimize(problem, evaluator, algorithm, convergence, nfe,
                     convergence_freq, logging_freq, **kwargs)


def robust_optimize(model, robustness_functions, scenarios,
                    evaluator=None, algorithm=EpsNSGAII, nfe=10000,
                    convergence=None, constraints=None, 
                    convergence_freq=1000, logging_freq=5, **kwargs):
    '''perform robust optimization

    Parameters
    ----------
    model : model instance
    robustness_functions : collection of ScalarOutcomes
    scenarios : int, or collection
    evaluator : Evaluator instance
    algorithm : platypus Algorithm instance
    nfe : int
    constraints : list
    convergence_freq :  int
                        nfe between convergence check
    logging_freq : int
                   number of generations between logging of progress
    kwargs : any additional arguments will be passed on to algorithm

    Raises
    ------
    AssertionError if robustness_function is not a ScalarOutcome,
    if robustness_funcion.kind is INFO, or
    if robustness_function.function is None

    robustness functions are scalar outcomes, kind should be MINIMIZE or
    MAXIMIZE, function is the robustness function you want to use.

    '''
    for rf in robustness_functions:
        assert(isinstance(rf, ScalarOutcome))
        # assert(rf.kind != AbstractOutcome.INFO)
        assert(rf.function is not None)

    problem = to_robust_problem(model, scenarios, constraints=constraints,
                                robustness_functions=robustness_functions)

    # solve the optimization problem
    if not evaluator:
        evaluator = SequentialEvaluator(model)

<<<<<<< HEAD
    result = _optimize(problem, evaluator, algorithm, convergence,
                     int(nfe), **kwargs)

    if isinstance(result, tuple) and len(result)==2:
        result, result_convergence = result
    else:
        result_convergence = None


    # Platypus does not process or save output measures that are just for info,
    # so they must be re-created.
    any_info_items = False
    for rf in robustness_functions:
        if rf.kind == ScalarOutcome.INFO:
            any_info_items = True
            break

    if any_info_items:
        result = robust_evaluate(model, robustness_functions, scenarios, policies=result,
                        evaluator=evaluator, )

    if result_convergence is None:
        return result
    else:
        return result, result_convergence



def designed_levers(models, df, union=True,
                  name=representation):
    '''generate policies by reading levers from a dataframe

    Parameters
    ----------
    models : a collection of AbstractModel instances
    df : pandas.DataFrame
         Each row represents a policy in this design. Each lever
         given in `models` should have a column in this dataframe.
    union : bool, optional
            in case of multiple models, sample over the union of
            levers, or over the intersection of the levers
    name : callable, optional
           a callable to generate a name given the sampled values
          for each lever

    Returns
    -------
    generator yielding Policy instances

    '''
    levers = determine_parameters(models, 'levers', union=union)

    parameters = sorted(levers, key=operator.attrgetter('name'))

    designs = list(df[[p.name for p in parameters]].itertuples(index=False, name=None))

    designs = DefaultDesigns(designs, parameters, len(df))
    partial_policy = functools.partial(Policy, name=name)
    designs.kind = partial_policy

    return designs


def robust_evaluate(model, robustness_functions, scenarios, policies,
                    evaluator=None):
    '''perform one-time evaluation of a model with robustness functions

    Parameters
    ----------
    model : model instance
    robustness_functions : collection of ScalarOutcomes
    scenarios : int, or collection
    policies : int, or collection
    evaluator : Evaluator instance
    constraints : list


    '''
    import pandas

    for rf in robustness_functions:
        assert(isinstance(rf, ScalarOutcome))
        # assert(rf.kind != AbstractOutcome.INFO)
        assert(rf.function is not None)


    if isinstance(policies, pandas.DataFrame):
        policies_df = policies
        policies_it = designed_levers(model, policies)
    else:
        policies_it = policies
        policies_df = pandas.DataFrame(policies)


    # solve the optimization problem
    if not evaluator:
        evaluator = SequentialEvaluator(model)

    from collections import OrderedDict
    robust_outcomes = OrderedDict()

    with evaluator as e:

        for policy_id,policy in zip(policies_df.index, policies_it):

            experiments, outcomes = e.perform_experiments(
                scenarios=scenarios,
                policies=[policy],
                reporting_interval=1e6,
            )

            job_outcomes_dict = {}
            job_outcomes = []
            for rf in robustness_functions:
                data = [outcomes[var_name] for var_name in
                        rf.variable_name]
                score = rf.function(*data)
                job_outcomes_dict[rf.name] = score
                job_outcomes.append(score)

            robust_outcomes[policy_id] = job_outcomes

    robust_outcomes = pandas.DataFrame.from_dict(
        robust_outcomes,
        orient='index',
        columns=[rf.name for rf in robustness_functions],
    )

    policy_names = [i for i in policies_df.columns if i not in robust_outcomes.columns]

    return pandas.concat([policies_df[policy_names], robust_outcomes], axis=1)
=======
    return _optimize(problem, evaluator, algorithm, convergence,
                     int(nfe), convergence_freq, logging_freq, **kwargs)
>>>>>>> 9bdaf061
<|MERGE_RESOLUTION|>--- conflicted
+++ resolved
@@ -464,10 +464,10 @@
                       '{} experiments').format(n_scenarios,
                                                n_models, nr_of_exp))
     else:
-        nr_of_exp = n_models * n_scenarios * n_policies
-        _logger.info(('performing {} scenarios * {} policies * {} model(s) = '
-                      '{} experiments').format(n_scenarios, n_policies,
-                                               n_models, nr_of_exp))
+    nr_of_exp = n_models * n_scenarios * n_policies
+    _logger.info(('performing {} scenarios * {} policies * {} model(s) = '
+                  '{} experiments').format(n_scenarios, n_policies,
+                                           n_models, nr_of_exp))
 
     if not callback:
         callback = DefaultCallback(
@@ -601,9 +601,8 @@
     if not evaluator:
         evaluator = SequentialEvaluator(model)
 
-<<<<<<< HEAD
     result = _optimize(problem, evaluator, algorithm, convergence,
-                     int(nfe), **kwargs)
+                     int(nfe), convergence_freq, logging_freq, **kwargs)
 
     if isinstance(result, tuple) and len(result)==2:
         result, result_convergence = result
@@ -733,7 +732,3 @@
     policy_names = [i for i in policies_df.columns if i not in robust_outcomes.columns]
 
     return pandas.concat([policies_df[policy_names], robust_outcomes], axis=1)
-=======
-    return _optimize(problem, evaluator, algorithm, convergence,
-                     int(nfe), convergence_freq, logging_freq, **kwargs)
->>>>>>> 9bdaf061
