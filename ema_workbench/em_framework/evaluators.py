"""
collection of evaluators for performing experiments, optimization, and robust
optimization

"""
import enum
import numbers
import os

from ema_workbench.em_framework.samplers import AbstractSampler
from .callbacks import DefaultCallback
from .points import experiment_generator, Scenario, Policy
from .experiment_runner import ExperimentRunner
from .model import AbstractModel
from .optimization import (
    evaluate_robust,
    evaluate,
    EpsNSGAII,
    to_problem,
    to_robust_problem,
    process_levers,
    process_uncertainties,
    process_robust,
    _optimize,
)
from .outcomes import ScalarOutcome, AbstractOutcome
from .salib_samplers import SobolSampler, MorrisSampler, FASTSampler
from .samplers import (
    MonteCarloSampler,
    FullFactorialSampler,
    LHSSampler,
    UniformLHSSampler,
    sample_levers,
    sample_uncertainties,
)
from .util import NamedObjectMap, determine_objects
from ..util import EMAError, get_module_logger, ema_logging


# Created on 5 Mar 2017
#
# .. codeauthor::jhkwakkel <j.h.kwakkel (at) tudelft (dot) nl>

__all__ = [
    "optimize",
    "perform_experiments",
    "SequentialEvaluator",
    "Samplers",
]

_logger = get_module_logger(__name__)


class Samplers(enum.Enum):
    """
    Enum for different kinds of samplers
    """

    ## TODO:: have samplers register themselves on class instantiation
    ## TODO:: should not be defined here

    MC = MonteCarloSampler()
    LHS = LHSSampler()
    UNIFORM_LHS = UniformLHSSampler()
    FF = FullFactorialSampler()
    SOBOL = SobolSampler()
    FAST = FASTSampler()
    MORRIS = MorrisSampler()


class BaseEvaluator:
    """evaluator for experiments using a multiprocessing pool

    Parameters
    ----------
    msis : collection of models
    searchover : {None, 'levers', 'uncertainties'}, optional
                  to be used in combination with platypus

    Raises
    ------
    ValueError

    """

    reporting_frequency = 3

    def __init__(self, msis):
        super().__init__()

        if isinstance(msis, AbstractModel):
            msis = [msis]
        else:
            for entry in msis:
                if not isinstance(entry, AbstractModel):
                    raise TypeError(
                        f"{entry} should be an AbstractModel instance, but is a {entry.__class__} instance"
                    )

        self._msis = msis
        self.callback = None

    def __enter__(self):
        self.initialize()
        return self

    def __exit__(self, exc_type, exc_value, traceback):
        self.finalize()

        if exc_type is not None:
            return False

    def initialize(self):
        """initialize the evaluator"""
        raise NotImplementedError

    def finalize(self):
        """finalize the evaluator"""
        raise NotImplementedError

    def evaluate_experiments(self, scenarios, policies, callback, combine="factorial"):
        """used by ema_workbench"""
        raise NotImplementedError

    def evaluate_all(self, jobs, **kwargs):
        """makes ema_workbench evaluators compatible with Platypus
        evaluators as used by platypus algorithms
        """
        self.callback()

        try:
            problem = jobs[0].solution.problem
        except IndexError:
            # no jobs to evaluate
            return jobs

        searchover = problem.searchover

        if searchover == "levers":
            scenarios, policies = process_levers(jobs)
            jobs_collection = zip(policies, jobs)
        elif searchover == "uncertainties":
            scenarios, policies = process_uncertainties(jobs)
            jobs_collection = zip(scenarios, jobs)
        elif searchover == "robust":
            scenarios, policies = process_robust(jobs)
            jobs_collection = zip(policies, jobs)
        else:
            raise NotImplementedError()

        # overwrite the default 10 progress reports  with 5 reports
        callback = perform_experiments(
            self._msis,
            evaluator=self,
            reporting_frequency=self.reporting_frequency,
            scenarios=scenarios,
            policies=policies,
            return_callback=True,
            log_progress=True,
        )

        experiments, outcomes = callback.get_results()

        if searchover in ("levers", "uncertainties"):
            evaluate(jobs_collection, experiments, outcomes, problem)
        else:
            evaluate_robust(jobs_collection, experiments, outcomes, problem)

        return jobs

    def perform_experiments(
        self,
        scenarios=0,
        policies=0,
        reporting_interval=None,
        reporting_frequency=10,
        uncertainty_union=False,
        lever_union=False,
        outcome_union=False,
        uncertainty_sampling=Samplers.LHS,
        lever_sampling=Samplers.LHS,
        callback=None,
        combine="factorial",
    ):
        """convenience method for performing experiments.

        is forwarded to :func:perform_experiments, with evaluator and
        models arguments added in.

        """
        return perform_experiments(
            self._msis,
            scenarios=scenarios,
            policies=policies,
            evaluator=self,
            reporting_interval=reporting_interval,
            reporting_frequency=reporting_frequency,
            uncertainty_union=uncertainty_union,
            lever_union=lever_union,
            outcome_union=outcome_union,
            uncertainty_sampling=uncertainty_sampling,
            lever_sampling=lever_sampling,
            callback=callback,
            combine=combine,
        )

    def optimize(
        self,
        algorithm=EpsNSGAII,
        nfe=10000,
        searchover="levers",
        reference=None,
        constraints=None,
        convergence_freq=1000,
        logging_freq=5,
        variator=None,
        **kwargs,
    ):
        """convenience method for outcome optimization.

        is forwarded to :func:optimize, with evaluator and models
        arguments added in.

        """
        return optimize(
            self._msis,
            algorithm=algorithm,
            nfe=int(nfe),
            searchover=searchover,
            evaluator=self,
            reference=reference,
            constraints=constraints,
            convergence_freq=convergence_freq,
            logging_freq=logging_freq,
            variator=variator,
            **kwargs,
        )

    def robust_optimize(
        self,
        robustness_functions,
        scenarios,
        algorithm=EpsNSGAII,
        nfe=10000,
        convergence_freq=1000,
        logging_freq=5,
        **kwargs,
    ):
        """convenience method for robust optimization.

        is forwarded to :func:robust_optimize, with evaluator and models
        arguments added in.

        """
        return robust_optimize(
            self._msis,
            robustness_functions,
            scenarios,
            self,
            algorithm=algorithm,
            nfe=nfe,
            convergence_freq=convergence_freq,
            logging_freq=logging_freq,
            **kwargs,
        )


class SequentialEvaluator(BaseEvaluator):
    def initialize(self):
        pass

    def finalize(self):
        pass

    def evaluate_experiments(self, scenarios, policies, callback, combine="factorial"):
        _logger.info("performing experiments sequentially")

        ex_gen = experiment_generator(scenarios, self._msis, policies, combine=combine)

        models = NamedObjectMap(AbstractModel)
        models.extend(self._msis)

        # TODO:: replace with context manager
        cwd = os.getcwd()
        runner = ExperimentRunner(models)

        for experiment in ex_gen:
            outcomes = runner.run_experiment(experiment)
            callback(experiment, outcomes)
        runner.cleanup()
        os.chdir(cwd)


<<<<<<< HEAD
class MultiprocessingEvaluator(BaseEvaluator):
    """evaluator for experiments using a multiprocessing pool

    Parameters
    ----------
    msis : collection of models
    n_processes : int (optional)
                  A negative number can be inputted to use the number of logical cores minus the negative cores.
                  For example, on a 12 thread processor, -2 results in using 10 threads.
    max_tasks : int (optional)


    note that the maximum number of available processes is either multiprocessing.cpu_count()
    and in case of windows, this never can be higher then 61

    """

    def __init__(self, msis, n_processes=None, maxtasksperchild=None, **kwargs):
        super().__init__(msis, **kwargs)

        self._pool = None

        # Calculate n_processes if negative value is inputted
        max_processes = multiprocessing.cpu_count()
        if sys.platform == "win32":
            # on windows the max number of processes is currently
            # still limited to 61
            max_processes = min(max_processes, 61)

        if isinstance(n_processes, int):
            if n_processes > 0:
                if max_processes < n_processes:
                    warnings.warn(
                        f"The number of processes cannot be more then {max_processes}", UserWarning
                    )
                self.n_processes = min(n_processes, max_processes)
            else:
                self.n_processes = max(max_processes + n_processes, 1)
        elif n_processes is None:
            self.n_processes = max_processes
        else:
            raise ValueError(f"max_processes must be an integer or None, not {type(n_processes)}")

        self.maxtasksperchild = maxtasksperchild

    def initialize(self):
        log_queue = multiprocessing.Queue()

        log_queue_reader = LogQueueReader(log_queue)
        log_queue_reader.start()

        try:
            loglevel = ema_logging._rootlogger.getEffectiveLevel()
        except AttributeError:
            loglevel = 30

        # check if we need a working directory

        self.root_dir = determine_rootdir(self._msis)

        self._pool = multiprocessing.Pool(
            self.n_processes,
            initializer,
            (self._msis, log_queue, loglevel, self.root_dir),
            self.maxtasksperchild,
        )
        self.n_processes = self._pool._processes
        _logger.info(f"pool started with {self.n_processes} workers")
        return self

    def __exit__(self, exc_type, exc_value, traceback):
        _logger.info("terminating pool")

        if exc_type is not None:
            # When an exception is thrown stop accepting new jobs
            # and abort pending jobs without waiting.
            self._pool.terminate()
            return False

        super().__exit__(exc_type, exc_value, traceback)

    def finalize(self):
        # Stop accepting new jobs and wait for pending jobs to finish.
        self._pool.close()
        self._pool.join()

        if self.root_dir:
            shutil.rmtree(self.root_dir)

    def evaluate_experiments(self, scenarios, policies, callback, combine="factorial"):
        ex_gen = experiment_generator(scenarios, self._msis, policies, combine=combine)
        add_tasks(self.n_processes, self._pool, ex_gen, callback)


class IpyparallelEvaluator(BaseEvaluator):
    """evaluator for using an ipypparallel pool"""

    def __init__(self, msis, client, **kwargs):
        super().__init__(msis, **kwargs)
        self.client = client

    def initialize(self):
        import ipyparallel

        _logger.debug("starting ipyparallel pool")

        try:
            TIMEOUT_MAX = threading.TIMEOUT_MAX
        except AttributeError:
            TIMEOUT_MAX = 1e10  # noqa
        ipyparallel.client.asyncresult._FOREVER = TIMEOUT_MAX
        # update loggers on all engines
        self.client[:].apply_sync(set_engine_logger)

        _logger.debug("initializing engines")
        initialize_engines(self.client, self._msis, os.getcwd())

        self.logwatcher, self.logwatcher_thread = start_logwatcher()

        _logger.debug("successfully started ipyparallel pool")
        _logger.info("performing experiments using ipyparallel")

        return self

    def finalize(self):
        self.logwatcher.stop()
        cleanup(self.client)

    def evaluate_experiments(self, scenarios, policies, callback, combine="factorial"):
        ex_gen = experiment_generator(scenarios, self._msis, policies, combine=combine)

        lb_view = self.client.load_balanced_view()
        results = lb_view.map(_run_experiment, ex_gen, ordered=False, block=False)

        for entry in results:
            callback(*entry)


=======
>>>>>>> 222d4f5e
def perform_experiments(
    models,
    scenarios=0,
    policies=0,
    evaluator=None,
    reporting_interval=None,
    reporting_frequency=10,
    uncertainty_union=False,
    lever_union=False,
    outcome_union=False,
    uncertainty_sampling=Samplers.LHS,
    lever_sampling=Samplers.LHS,
    callback=None,
    return_callback=False,
    combine="factorial",
    log_progress=False,
):
    """sample uncertainties and levers, and perform the resulting experiments
    on each of the models

    Parameters
    ----------
    models : one or more AbstractModel instances
    scenarios : int or collection of Scenario instances, optional
    policies :  int or collection of Policy instances, optional
    evaluator : Evaluator instance, optional
    reporting_interval : int, optional
    reporting_frequency: int, optional
    uncertainty_union : boolean, optional
    lever_union : boolean, optional
    outcome_union : boolean, optional
    uncertainty_sampling : {LHS, MC, FF, PFF, SOBOL, MORRIS, FAST}, optional
    lever_sampling : {LHS, MC, FF, PFF, SOBOL, MORRIS, FAST}, optional TODO:: update doc
    callback  : Callback instance, optional
    return_callback : boolean, optional
    log_progress : bool, optional
    combine : {'factorial', 'zipover'}, optional
              how to combine uncertainties and levers?
              In case of 'factorial', both are sampled separately using their
              respective samplers. Next the resulting designs are combined in a
              full factorial manner.
              In case of 'zipover', both are sampled separately and
              then combined by cycling over the shortest of the the two sets
              of designs until the longest set of designs is exhausted.

    Returns
    -------
    tuple
        the experiments as a dataframe, and a dict
        with the name of an outcome as key, and the associated values
        as numpy array. Experiments and outcomes are aligned on index.


    """
    # TODO:: break up in to helper functions
    # unreadable in this form

    if not scenarios and not policies:
        raise EMAError("no experiments possible since both " "scenarios and policies are 0")

    scenarios, uncertainties, n_scenarios = setup_scenarios(
        scenarios, uncertainty_sampling, uncertainty_union, models
    )
    policies, levers, n_policies = setup_policies(policies, lever_sampling, lever_union, models)

    try:
        n_models = len(models)
    except TypeError:
        n_models = 1

    outcomes = determine_objects(models, "outcomes", union=outcome_union)

    if combine == "factorial":
        nr_of_exp = n_models * n_scenarios * n_policies

        # TODO:: change to 0 policies / 0 scenarios is sampling set to 0 for
        # it
        _logger.info(
            ("performing {} scenarios * {} policies * {} model(s) = " "{} experiments").format(
                n_scenarios, n_policies, n_models, nr_of_exp
            )
        )
    else:
        nr_of_exp = n_models * max(n_scenarios, n_policies)
        # TODO:: change to 0 policies / 0 scenarios is sampling set to 0 for
        # it
        _logger.info(
            ("performing max({} scenarios, {} policies) * {} model(s) = " "{} experiments").format(
                n_scenarios, n_policies, n_models, nr_of_exp
            )
        )

    callback = setup_callback(
        callback,
        uncertainties,
        levers,
        outcomes,
        nr_of_exp,
        reporting_interval,
        reporting_frequency,
        log_progress,
    )

    if not evaluator:
        evaluator = SequentialEvaluator(models)

    evaluator.evaluate_experiments(scenarios, policies, callback, combine=combine)

    if callback.i != nr_of_exp:
        raise EMAError(
            f"Some fatal error has occurred while running the experiments, not all runs have completed. Expected {nr_of_exp}, got {callback.i}"
        )

    _logger.info("experiments finished")

    if return_callback:
        return callback

    results = callback.get_results()
    return results


def setup_callback(
    callback,
    uncertainties,
    levers,
    outcomes,
    nr_of_exp,
    reporting_interval,
    reporting_frequency,
    log_progress,
):
    if not callback:
        callback = DefaultCallback(
            uncertainties,
            levers,
            outcomes,
            nr_of_exp,
            reporting_interval=reporting_interval,
            reporting_frequency=reporting_frequency,
            log_progress=log_progress,
        )
    else:
        callback = callback(
            uncertainties,
            levers,
            outcomes,
            nr_of_exp,
            reporting_interval=reporting_interval,
            reporting_frequency=reporting_frequency,
            log_progress=log_progress,
        )
    return callback


def setup_policies(policies, levers_sampling, lever_union, models):
    if not policies:
        policies = [Policy("None", **{})]
        levers = []
        n_policies = 1
    elif isinstance(policies, numbers.Integral):
        sampler = levers_sampling

        if not isinstance(sampler, AbstractSampler):
            sampler = sampler.value

        policies = sample_levers(models, policies, union=lever_union, sampler=sampler)
        levers = policies.parameters
        n_policies = policies.n
    else:
        try:
            levers = policies.parameters
            n_policies = policies.n
        except AttributeError:
            levers = determine_objects(models, "levers", union=True)
            if isinstance(policies, Policy):
                policies = [policies]

            levers = [l for l in levers if l.name in policies[0]]
            n_policies = len(policies)
    return policies, levers, n_policies


def setup_scenarios(scenarios, uncertainty_sampling, uncertainty_union, models):
    if not scenarios:
        scenarios = [Scenario("None", **{})]
        uncertainties = []
        n_scenarios = 1
    elif isinstance(scenarios, numbers.Integral):
        sampler = uncertainty_sampling
        if not isinstance(sampler, AbstractSampler):
            sampler = sampler.value
        scenarios = sample_uncertainties(
            models, scenarios, sampler=sampler, union=uncertainty_union
        )
        uncertainties = scenarios.parameters
        n_scenarios = scenarios.n
    else:
        try:
            uncertainties = scenarios.parameters
            n_scenarios = scenarios.n
        except AttributeError:
            uncertainties = determine_objects(models, "uncertainties", union=True)
            if isinstance(scenarios, Scenario):
                scenarios = [scenarios]

            uncertainties = [u for u in uncertainties if u.name in scenarios[0]]
            n_scenarios = len(scenarios)
    return scenarios, uncertainties, n_scenarios


def determine_rootdir(msis):
    for model in msis:
        try:
            model.working_directory
        except AttributeError:
            root_dir = None
            break
    else:
        random_part = [random.choice(string.ascii_letters + string.digits) for _ in range(5)]
        random_part = "".join(random_part)
        root_dir = os.path.abspath("tmp" + random_part)
        os.makedirs(root_dir)
    return root_dir


def optimize(
    models,
    algorithm=EpsNSGAII,
    nfe=10000,
    searchover="levers",
    evaluator=None,
    reference=None,
    convergence=None,
    constraints=None,
    convergence_freq=1000,
    logging_freq=5,
    variator=None,
    **kwargs,
):
    """optimize the model

    Parameters
    ----------
    models : 1 or more Model instances
    algorithm : a valid Platypus optimization algorithm
    nfe : int
    searchover : {'uncertainties', 'levers'}
    evaluator : evaluator instance
    reference : Policy or Scenario instance, optional
                overwrite the default scenario in case of searching over
                levers, or default policy in case of searching over
                uncertainties
    convergence : function or collection of functions, optional
    constraints : list, optional
    convergence_freq :  int
                        nfe between convergence check
    logging_freq : int
                   number of generations between logging of progress
    variator : platypus GAOperator instance, optional
               if None, it falls back on the defaults in platypus-opts
               which is SBX with PM
    kwargs : any additional arguments will be passed on to algorithm

    Returns
    -------
    pandas DataFrame

    Raises
    ------
    EMAError if searchover is not one of 'uncertainties' or 'levers'
    NotImplementedError if len(models) > 1

    """
    if searchover not in ("levers", "uncertainties"):
        raise EMAError(f"Searchover should be one of 'levers' or 'uncertainties', not {searchover}")

    try:
        if len(models) == 1:
            models = models[0]
        else:
            raise NotImplementedError("Optimization over multiple models is not yet supported")
    except TypeError:
        pass

    problem = to_problem(models, searchover, constraints=constraints, reference=reference)

    # solve the optimization problem
    if not evaluator:
        evaluator = SequentialEvaluator(models)

    return _optimize(
        problem,
        evaluator,
        algorithm,
        convergence,
        nfe,
        convergence_freq,
        logging_freq,
        variator=variator,
        **kwargs,
    )


def robust_optimize(
    model,
    robustness_functions,
    scenarios,
    evaluator=None,
    algorithm=EpsNSGAII,
    nfe=10000,
    convergence=None,
    constraints=None,
    convergence_freq=1000,
    logging_freq=5,
    **kwargs,
):
    """perform robust optimization

    Parameters
    ----------
    model : model instance
    robustness_functions : collection of ScalarOutcomes
    scenarios : int, or collection
    evaluator : Evaluator instance
    algorithm : platypus Algorithm instance
    nfe : int
    convergence : list
                  list of convergence metrics
    constraints : list
    convergence_freq :  int
                        nfe between convergence check
    logging_freq : int
                   number of generations between logging of progress
    kwargs : any additional arguments will be passed on to algorithm

    Raises
    ------
    AssertionError if robustness_function is not a ScalarOutcome,
    if robustness_function.kind is INFO, or
    if robustness_function.function is None

    robustness functions are scalar outcomes, kind should be MINIMIZE or
    MAXIMIZE, function is the robustness function you want to use.

    """
    for rf in robustness_functions:
        assert isinstance(rf, ScalarOutcome)
        assert rf.kind != AbstractOutcome.INFO
        assert rf.function is not None

    problem = to_robust_problem(
        model, scenarios, constraints=constraints, robustness_functions=robustness_functions
    )

    # solve the optimization problem
    if not evaluator:
        evaluator = SequentialEvaluator(model)

    return _optimize(
        problem,
        evaluator,
        algorithm,
        convergence,
        int(nfe),
        convergence_freq,
        logging_freq,
        **kwargs,
    )<|MERGE_RESOLUTION|>--- conflicted
+++ resolved
@@ -291,147 +291,6 @@
         os.chdir(cwd)
 
 
-<<<<<<< HEAD
-class MultiprocessingEvaluator(BaseEvaluator):
-    """evaluator for experiments using a multiprocessing pool
-
-    Parameters
-    ----------
-    msis : collection of models
-    n_processes : int (optional)
-                  A negative number can be inputted to use the number of logical cores minus the negative cores.
-                  For example, on a 12 thread processor, -2 results in using 10 threads.
-    max_tasks : int (optional)
-
-
-    note that the maximum number of available processes is either multiprocessing.cpu_count()
-    and in case of windows, this never can be higher then 61
-
-    """
-
-    def __init__(self, msis, n_processes=None, maxtasksperchild=None, **kwargs):
-        super().__init__(msis, **kwargs)
-
-        self._pool = None
-
-        # Calculate n_processes if negative value is inputted
-        max_processes = multiprocessing.cpu_count()
-        if sys.platform == "win32":
-            # on windows the max number of processes is currently
-            # still limited to 61
-            max_processes = min(max_processes, 61)
-
-        if isinstance(n_processes, int):
-            if n_processes > 0:
-                if max_processes < n_processes:
-                    warnings.warn(
-                        f"The number of processes cannot be more then {max_processes}", UserWarning
-                    )
-                self.n_processes = min(n_processes, max_processes)
-            else:
-                self.n_processes = max(max_processes + n_processes, 1)
-        elif n_processes is None:
-            self.n_processes = max_processes
-        else:
-            raise ValueError(f"max_processes must be an integer or None, not {type(n_processes)}")
-
-        self.maxtasksperchild = maxtasksperchild
-
-    def initialize(self):
-        log_queue = multiprocessing.Queue()
-
-        log_queue_reader = LogQueueReader(log_queue)
-        log_queue_reader.start()
-
-        try:
-            loglevel = ema_logging._rootlogger.getEffectiveLevel()
-        except AttributeError:
-            loglevel = 30
-
-        # check if we need a working directory
-
-        self.root_dir = determine_rootdir(self._msis)
-
-        self._pool = multiprocessing.Pool(
-            self.n_processes,
-            initializer,
-            (self._msis, log_queue, loglevel, self.root_dir),
-            self.maxtasksperchild,
-        )
-        self.n_processes = self._pool._processes
-        _logger.info(f"pool started with {self.n_processes} workers")
-        return self
-
-    def __exit__(self, exc_type, exc_value, traceback):
-        _logger.info("terminating pool")
-
-        if exc_type is not None:
-            # When an exception is thrown stop accepting new jobs
-            # and abort pending jobs without waiting.
-            self._pool.terminate()
-            return False
-
-        super().__exit__(exc_type, exc_value, traceback)
-
-    def finalize(self):
-        # Stop accepting new jobs and wait for pending jobs to finish.
-        self._pool.close()
-        self._pool.join()
-
-        if self.root_dir:
-            shutil.rmtree(self.root_dir)
-
-    def evaluate_experiments(self, scenarios, policies, callback, combine="factorial"):
-        ex_gen = experiment_generator(scenarios, self._msis, policies, combine=combine)
-        add_tasks(self.n_processes, self._pool, ex_gen, callback)
-
-
-class IpyparallelEvaluator(BaseEvaluator):
-    """evaluator for using an ipypparallel pool"""
-
-    def __init__(self, msis, client, **kwargs):
-        super().__init__(msis, **kwargs)
-        self.client = client
-
-    def initialize(self):
-        import ipyparallel
-
-        _logger.debug("starting ipyparallel pool")
-
-        try:
-            TIMEOUT_MAX = threading.TIMEOUT_MAX
-        except AttributeError:
-            TIMEOUT_MAX = 1e10  # noqa
-        ipyparallel.client.asyncresult._FOREVER = TIMEOUT_MAX
-        # update loggers on all engines
-        self.client[:].apply_sync(set_engine_logger)
-
-        _logger.debug("initializing engines")
-        initialize_engines(self.client, self._msis, os.getcwd())
-
-        self.logwatcher, self.logwatcher_thread = start_logwatcher()
-
-        _logger.debug("successfully started ipyparallel pool")
-        _logger.info("performing experiments using ipyparallel")
-
-        return self
-
-    def finalize(self):
-        self.logwatcher.stop()
-        cleanup(self.client)
-
-    def evaluate_experiments(self, scenarios, policies, callback, combine="factorial"):
-        ex_gen = experiment_generator(scenarios, self._msis, policies, combine=combine)
-
-        lb_view = self.client.load_balanced_view()
-        results = lb_view.map(_run_experiment, ex_gen, ordered=False, block=False)
-
-        for entry in results:
-            callback(*entry)
-
-
-=======
->>>>>>> 222d4f5e
 def perform_experiments(
     models,
     scenarios=0,
