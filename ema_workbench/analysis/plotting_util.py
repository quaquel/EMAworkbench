--- conflicted
+++ resolved
@@ -12,12 +12,9 @@
 import numpy as np
 import pandas as pd
 import scipy.stats.kde as kde
+from scipy.stats import gaussian_kde, scoreatpercentile
+
 import seaborn as sns
-<<<<<<< HEAD
-
-=======
->>>>>>> 2fbb932f
-from scipy.stats import gaussian_kde, scoreatpercentile
 
 from ..util import EMAError, get_module_logger
 
@@ -212,7 +209,6 @@
     if log:
         _logger.warning("log option ignored for violin plot")
 
-<<<<<<< HEAD
     if not group_labels:
         group_labels = ['']
         
@@ -256,32 +252,6 @@
 def plot_boxenplot(ax, values, log, group_labels=None):
     '''
     helper function for plotting boxenplot plots on axes
-=======
-    pos = range(len(value))
-    dist = max(pos) - min(pos)
-    _ = min(0.15 * max(dist, 1.0), 0.5)
-    for data, p in zip(value, pos):
-        if len(data) > 0:
-            kde = gaussian_kde(data)  # calculates the kernel density
-            x = np.linspace(np.min(data), np.max(data),
-                            250)  # support for violin
-            v = kde.evaluate(x)  # violin profile (density curve)
-
-            scl = 1 / (v.max() / 0.4)
-            v = v * scl  # scaling the violin to the available space
-            ax.fill_betweenx(
-                x, p - v, p + v, facecolor=get_color(p), alpha=0.6, lw=1.5)
-
-            for percentile in [25, 75]:
-                quant = scoreatpercentile(data.ravel(), percentile)
-                q_x = kde.evaluate(quant) * scl
-                q_x = [p - q_x, p + q_x]
-                ax.plot(q_x, [quant, quant], linestyle=":", c='k')
-            med = np.median(data)
-            m_x = kde.evaluate(med) * scl
-            m_x = [p - m_x, p + m_x]
-            ax.plot(m_x, [med, med], linestyle="--", c='k', lw=1.5)
->>>>>>> 2fbb932f
 
     Parameters
     ----------
