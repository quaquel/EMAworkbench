--- conflicted
+++ resolved
@@ -161,11 +161,7 @@
               rotation of axis labels
 
         '''
-<<<<<<< HEAD
-        self.limits = limits.copy()
-=======
         self.limits = limits.copy() # copy to avoid side effects
->>>>>>> f2e8b838
         self.recoding = {}
         self.flipped_axes = set()
         self.axis_labels = list(limits.columns.values)
@@ -183,13 +179,9 @@
         self.normalizer.fit(self.limits)
 
         fig, axes, ticklabels = setup_parallel_plot(
-<<<<<<< HEAD
-            self.axis_labels, self.limits.min(), self.limits.max(),
-            fs=self.fontsize, rot=rot)
-=======
                         self.axis_labels, limits.min(), limits.max(),
                         fs=self.fontsize, rot=rot, formatter=formatter)
->>>>>>> f2e8b838
+
         self.fig = fig
         self.axes = axes
         self.ticklabels = ticklabels
