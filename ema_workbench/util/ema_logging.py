'''

This module contains code for logging EMA processes. It is modeled on the 
default `logging approach that comes with Python <http://docs.python.org/library/logging.html>`_. 
This logging system will also work in case of multiprocessing using 
:mod:`ema_parallel`.

'''
from __future__ import (absolute_import, print_function, division,
                        unicode_literals)

from functools import wraps
import inspect
from contextlib import contextmanager

import logging
from logging import DEBUG, INFO

# Created on 23 dec. 2010
#
# .. codeauthor:: jhkwakkel <j.h.kwakkel (at) tudelft (dot) nl>

__all__ = ['get_logger',
           'get_module_logger',
           'log_to_stderr',
           'temporary_filter',
           'DEBUG',
           'INFO',
           'DEFAULT_LEVEL',
           'LOGGER_NAME']
LOGGER_NAME = "EMA"
DEFAULT_LEVEL = DEBUG
INFO = INFO

<<<<<<< HEAD
LOG_FORMAT = '[%(processName)s/%(levelname)s %(asctime)s] %(message)s'


=======
>>>>>>> fd8c9e68
def create_module_logger(name=None):
    if name is None:
        frm = inspect.stack()[1]
        mod = inspect.getmodule(frm[0])
        name = mod.__name__
    logger = logging.getLogger("{}.{}".format(LOGGER_NAME, name))

    _module_loggers[name] = logger
    return logger

def get_module_logger(name):
    try:
        logger = _module_loggers[name]
    except KeyError:
        logger = create_module_logger(name)
    
    return logger

_rootlogger = None
_module_loggers = {}
_logger = get_module_logger(__name__)


LOG_FORMAT = '[%(processName)s/%(levelname)s] %(message)s'


class TemporaryFilter(logging.Filter):
    
    def __init__(self, *args, level=0, funcname=None, **kwargs):
        super(TemporaryFilter, self).__init__(*args, **kwargs)
        self.level = level
        self.funcname = funcname
    
    def filter(self, record):
        if self.funcname:
            if self.funcname != record.funcName:
                return True  
        
        return record.levelno > self.level


@contextmanager
def temporary_filter(name=LOGGER_NAME, level=0, functname=None):
    ''' temporary filter log message
    
    Params
    ------
    name : str or list of str, optional
           logger on which to apply the filter. 
    level: int, or list of int, optional
           don't log message of this level or lower
    funcname : str or list of str, optional
            don't log message of this function
    
    all modules have their own unique logger 
    (e.g. ema_workbench.analysis.prim)
    
    TODO:: probably all three should beoptionally be a list so you
    might filter multiple log message from different functions
    
    
    '''
    if isinstance(name, str):
        names = [name]
    else:
        names = name
    
    if isinstance(level, int):
        levels = [level]
    else:
        levels = level
    
    if isinstance(functname, str) or functname==None:
        functnames = [functname]
    else:
        functnames = functname
    # get logger
    # add filter
    max_length = max(len(names), len(levels), len(functnames))
    
    # make a list equal lengths?
    if len(names) < max_length:
        names = [name,]*max_length
    if len(levels) < max_length:
        levels = [level,]*max_length
    if len(functnames) < max_length:
        functnames = [functname, ]* max_length
    
    filters = {}
    for name, level, functname in zip(names, levels, functnames):
        logger = get_module_logger(name)
        filter = TemporaryFilter(level=level, funcname=functname)  # @ReservedAssignment
        
        if logger == _logger:
            # root logger, add filter to handler rather than logger
            # because filters don't propagate for some unclear reason
            for handler in logger.handlers:
                handler.addFilter(filter)
                filters[filter] = handler
        else:
            logger.addFilter(filter)
            filters[filter] = logger 
            
    yield
    
    for k, v in filters.items():
        v.removeFilter(k)

<<<<<<< HEAD
    

def method_logger(func):
    classname = inspect.getouterframes(inspect.currentframe())[1][3]

    @wraps(func)
    def wrapper(*args, **kwargs):
        # hack, because log is applied to methods, we can get
        # object instance as first arguments in args
        debug('calling {} on {}'.format(func.__name__, classname))
        res = func(*args, **kwargs)
        debug('completed calling {} on {}'.format(func.__name__, classname))
        return res
    return wrapper


def debug_deep(msg, *args, **kwargs):
    '''
    convenience function for logger.debug

    Parameters
    ----------
    msg : str
          msg to log
    args : list
           args to pass on to the logger
    kwargs : dict
             kwargs to pass on to the logger

    '''
    frm = inspect.stack()[1]
    mod = inspect.getmodule(frm[0])
    name = mod.__name__    
    logger = get_module_logger(name)
    
    if _logger:
        logger.debug(msg, *args, **kwargs)


def debug(msg, *args, **kwargs):
    '''
    convenience function for logger.debug

    Parameters
    ----------
    msg : str
          msg to log
    args : list
           args to pass on to the logger
    kwargs : dict
             kwargs to pass on to the logger

    '''
    if _logger:
        _logger.debug(msg, *args, **kwargs)


def info(msg, *args):
    '''
    convenience function for logger.info

    Parameters
    ----------
    msg : str
          msg to log
    args : list
           args to pass on to the logger
    kwargs : dict
             kwargs to pass on to the logger

    '''
    if _logger:
        _logger.info(msg, *args)


def warning(msg, *args):
    '''
    convenience function for logger.warning

    Parameters
    ----------
    msg : str
          msg to log
    args : list
           args to pass on to the logger
    kwargs : dict
             kwargs to pass on to the logger

    '''
    if _logger:
        _logger.warning(msg, *args)


def error(msg, *args):
    '''
    convenience function for logger.error

    Parameters
    ----------
    msg : str
          msg to log
    args : list
           args to pass on to the logger
    kwargs : dict
             kwargs to pass on to the logger

    '''
    if _logger:
        _logger.error(msg, *args)


def exception(msg, *args):
    '''
    convenience function for logger.exception

    Parameters
    ----------
    msg : str
          msg to log
    args : list
           args to pass on to the logger
    kwargs : dict
             kwargs to pass on to the logger

    '''
    if _logger:
        _logger.exception(msg, *args)


def critical(msg, *args):
    '''
    convenience function for logger.critical

    Parameters
    ----------
    msg : str
          msg to log
    args : list
           args to pass on to the logger
    kwargs : dict
             kwargs to pass on to the logger

    '''
    if _logger:
        _logger.critical(msg, *args)
=======

def method_logger(name):
    logger = get_module_logger(name)
    classname = inspect.getouterframes(inspect.currentframe())[1][3]

    def real_decorator(func):
        @wraps(func)
        def wrapper(*args, **kwargs):
            # hack, because log is applied to methods, we can get
            # object instance as first arguments in args
            logger.debug('calling {} on {}'.format(func.__name__, classname))
            res = func(*args, **kwargs)
            logger.debug('completed calling {} on {}'.format(func.__name__, classname))
            return res
        return wrapper
    return real_decorator
>>>>>>> fd8c9e68


def get_logger():
    '''
    Returns root logger used by the EMA workbench

    Returns
    -------
    the logger of the EMA workbench

    '''
    global _logger

    if not _logger:
        _logger = logging.getLogger(LOGGER_NAME)
        _logger.handlers = []
        _logger.addHandler(logging.NullHandler())
        _logger.setLevel(DEBUG)
        _module_loggers[LOGGER_NAME] = _logger

    return _logger


def log_to_stderr(level=None):
    '''
    Turn on logging and add a handler which prints to stderr

    Parameters
    ----------
    level : int
            minimum level of the messages that will be logged

    '''

    if not level:
        level = DEFAULT_LEVEL

    logger = get_logger()

    # avoid creation of multiple stream handlers for logging to console
    for entry in logger.handlers:
        if (isinstance(entry, logging.StreamHandler)) and\
           (entry.formatter._fmt == LOG_FORMAT):
            return logger

    formatter = logging.Formatter(LOG_FORMAT)
    handler = logging.StreamHandler()
    handler.setLevel(level)
    handler.setFormatter(formatter)
    logger.addHandler(handler)
    logger.propagate = False

    return logger

# class TlsSMTPHandler(SMTPHandler):
#     '''
#     class for using gmail as a server for sending e-mails contain
#     logging messages
#     '''
#
#     def emit(self, record):
#         '''
#         Emit a record.
#
#         Format the record and send it to the specified addressees.
#         code found `online <http://mynthon.net/howto/-/python/python%20-%20logging.SMTPHandler-how-to-use-gmail-smtp-server.txt>`_
#
#         '''
#         try:
#             import smtplib
#             import string # for tls add this line
#             try:
#                 from email.utils import formatdate
#             except ImportError:
#                 formatdate = self.date_time
#             port = self.mailport
#             if not port:
#                 port = smtplib.SMTP_PORT
#             smtp = smtplib.SMTP(self.mailhost, port)
#             msg = self.format(record)
#             msg = "From: %s\r\nTo: %s\r\nSubject: %s\r\nDate: %s\r\n\r\n%s" % (
#                             self.fromaddr,
#                             string.join(self.toaddrs, ","),
#                             self.getSubject(record),
#                             formatdate(), msg)
#             if self.username:
#                 smtp.ehlo() # for tls add this line
#                 smtp.starttls() # for tls add this line
#                 smtp.ehlo() # for tls add this line
#                 smtp.login(self.username, self.password)
#             smtp.sendmail(self.fromaddr, self.toaddrs, msg)
#             smtp.quit()
#         except (KeyboardInterrupt, SystemExit):
#             raise
#         except:
#             self.handleError(record)<|MERGE_RESOLUTION|>--- conflicted
+++ resolved
@@ -32,12 +32,6 @@
 DEFAULT_LEVEL = DEBUG
 INFO = INFO
 
-<<<<<<< HEAD
-LOG_FORMAT = '[%(processName)s/%(levelname)s %(asctime)s] %(message)s'
-
-
-=======
->>>>>>> fd8c9e68
 def create_module_logger(name=None):
     if name is None:
         frm = inspect.stack()[1]
@@ -146,153 +140,6 @@
     for k, v in filters.items():
         v.removeFilter(k)
 
-<<<<<<< HEAD
-    
-
-def method_logger(func):
-    classname = inspect.getouterframes(inspect.currentframe())[1][3]
-
-    @wraps(func)
-    def wrapper(*args, **kwargs):
-        # hack, because log is applied to methods, we can get
-        # object instance as first arguments in args
-        debug('calling {} on {}'.format(func.__name__, classname))
-        res = func(*args, **kwargs)
-        debug('completed calling {} on {}'.format(func.__name__, classname))
-        return res
-    return wrapper
-
-
-def debug_deep(msg, *args, **kwargs):
-    '''
-    convenience function for logger.debug
-
-    Parameters
-    ----------
-    msg : str
-          msg to log
-    args : list
-           args to pass on to the logger
-    kwargs : dict
-             kwargs to pass on to the logger
-
-    '''
-    frm = inspect.stack()[1]
-    mod = inspect.getmodule(frm[0])
-    name = mod.__name__    
-    logger = get_module_logger(name)
-    
-    if _logger:
-        logger.debug(msg, *args, **kwargs)
-
-
-def debug(msg, *args, **kwargs):
-    '''
-    convenience function for logger.debug
-
-    Parameters
-    ----------
-    msg : str
-          msg to log
-    args : list
-           args to pass on to the logger
-    kwargs : dict
-             kwargs to pass on to the logger
-
-    '''
-    if _logger:
-        _logger.debug(msg, *args, **kwargs)
-
-
-def info(msg, *args):
-    '''
-    convenience function for logger.info
-
-    Parameters
-    ----------
-    msg : str
-          msg to log
-    args : list
-           args to pass on to the logger
-    kwargs : dict
-             kwargs to pass on to the logger
-
-    '''
-    if _logger:
-        _logger.info(msg, *args)
-
-
-def warning(msg, *args):
-    '''
-    convenience function for logger.warning
-
-    Parameters
-    ----------
-    msg : str
-          msg to log
-    args : list
-           args to pass on to the logger
-    kwargs : dict
-             kwargs to pass on to the logger
-
-    '''
-    if _logger:
-        _logger.warning(msg, *args)
-
-
-def error(msg, *args):
-    '''
-    convenience function for logger.error
-
-    Parameters
-    ----------
-    msg : str
-          msg to log
-    args : list
-           args to pass on to the logger
-    kwargs : dict
-             kwargs to pass on to the logger
-
-    '''
-    if _logger:
-        _logger.error(msg, *args)
-
-
-def exception(msg, *args):
-    '''
-    convenience function for logger.exception
-
-    Parameters
-    ----------
-    msg : str
-          msg to log
-    args : list
-           args to pass on to the logger
-    kwargs : dict
-             kwargs to pass on to the logger
-
-    '''
-    if _logger:
-        _logger.exception(msg, *args)
-
-
-def critical(msg, *args):
-    '''
-    convenience function for logger.critical
-
-    Parameters
-    ----------
-    msg : str
-          msg to log
-    args : list
-           args to pass on to the logger
-    kwargs : dict
-             kwargs to pass on to the logger
-
-    '''
-    if _logger:
-        _logger.critical(msg, *args)
-=======
 
 def method_logger(name):
     logger = get_module_logger(name)
@@ -309,7 +156,6 @@
             return res
         return wrapper
     return real_decorator
->>>>>>> fd8c9e68
 
 
 def get_logger():
