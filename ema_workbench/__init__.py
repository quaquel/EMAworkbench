--- conflicted
+++ resolved
@@ -1,11 +1,7 @@
 from __future__ import (absolute_import)
 from . import analysis
 from . import em_framework
-<<<<<<< HEAD
-from .em_framework import (Model, RealParameter, CategoricalParameter, BinaryParameter,
-=======
 from .em_framework import (Model, RealParameter, CategoricalParameter, BooleanParameter,
->>>>>>> 5a86277c
                            IntegerParameter, perform_experiments, optimize,
                            ScalarOutcome, TimeSeriesOutcome, Constant,
                            Scenario, Policy, MultiprocessingEvaluator,
