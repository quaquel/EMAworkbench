from . import em_framework
from .em_framework import (Model, RealParameter, CategoricalParameter,
                           BooleanParameter,
                           IntegerParameter, perform_experiments, optimize,
                           ScalarOutcome, TimeSeriesOutcome, Constant,
                           Scenario, Policy, MultiprocessingEvaluator,
                           IpyparallelEvaluator, SequentialEvaluator,
                           ReplicatorModel, Constraint, ArrayOutcome,
                           Samplers)

from . import util
from .util import (save_results, load_results, ema_logging, EMAError,
                   experiments_to_scenarios)

# from . import analysis


<<<<<<< HEAD
__version__ = '2.1'
=======
__version__ = '2.0.8'
>>>>>>> 9c81fccf
<|MERGE_RESOLUTION|>--- conflicted
+++ resolved
@@ -14,9 +14,4 @@
 
 # from . import analysis
 
-
-<<<<<<< HEAD
-__version__ = '2.1'
-=======
-__version__ = '2.0.8'
->>>>>>> 9c81fccf
+__version__ = '2.1'