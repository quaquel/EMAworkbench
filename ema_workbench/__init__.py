--- conflicted
+++ resolved
@@ -1,13 +1,9 @@
 from __future__ import (absolute_import)
 from . import analysis
 from . import em_framework
-<<<<<<< HEAD
-from .em_framework import (Model, RealParameter, CategoricalParameter, BooleanParameter,
-=======
 
 from .em_framework import (Model, RealParameter, CategoricalParameter,
                            BooleanParameter,
->>>>>>> fd8c9e68
                            IntegerParameter, perform_experiments, optimize,
                            ScalarOutcome, TimeSeriesOutcome, Constant,
                            Scenario, Policy, MultiprocessingEvaluator,
@@ -18,4 +14,4 @@
 from .util import (save_results, load_results, ema_logging, EMAError,
                    experiments_to_scenarios)
 
-__version__ = '2.0.CS1'+__version__ = '1.3'