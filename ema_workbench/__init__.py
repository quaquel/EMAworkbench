from . import em_framework
from .em_framework import (Model, RealParameter, CategoricalParameter,
                           BooleanParameter,
                           IntegerParameter, perform_experiments, optimize,
                           ScalarOutcome, TimeSeriesOutcome, Constant,
                           Scenario, Policy, MultiprocessingEvaluator,
                           IpyparallelEvaluator, SequentialEvaluator,
                           ReplicatorModel, Constraint, ArrayOutcome,
                           Samplers)

from . import util
from .util import (save_results, load_results, ema_logging, EMAError,
                   experiments_to_scenarios)

# from . import analysis


<<<<<<< HEAD
__version__ = '2.1'
=======
__version__ = '2.0.6'
>>>>>>> eeea66d5
<|MERGE_RESOLUTION|>--- conflicted
+++ resolved
@@ -15,8 +15,4 @@
 # from . import analysis
 
 
-<<<<<<< HEAD
-__version__ = '2.1'
-=======
-__version__ = '2.0.6'
->>>>>>> eeea66d5
+__version__ = '2.1'